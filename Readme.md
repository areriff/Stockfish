### Overview

Stockfish is a free UCI chess engine derived from Glaurung 2.1. It is
not a complete chess program and requires some UCI-compatible GUI
(e.g. XBoard with PolyGlot, eboard, Arena, Sigma Chess, Shredder, Chess
Partner or Fritz) in order to be used comfortably. Read the
documentation for your GUI of choice for information about how to use
Stockfish with it.

This version of Stockfish supports up to 128 cores. The engine defaults
to one search thread, so it is therefore recommended to inspect the value of
the *Threads* UCI parameter, and to make sure it equals the number of CPU
cores on your computer.

This version of Stockfish has support for Syzygybases.


### Files

This distribution of Stockfish consists of the following files:

  * Readme.md, the file you are currently reading.

  * Copying.txt, a text file containing the GNU General Public License.

  * src, a subdirectory containing the full source code, including a Makefile
    that can be used to compile Stockfish on Unix-like systems.


### Syzygybases

**Configuration**

Syzygybases are configured using the UCI options "SyzygyPath",
"SyzygyProbeDepth", "Syzygy50MoveRule" and "SyzygyProbeLimit".

The option "SyzygyPath" should be set to the directory or directories that
contain the .rtbw and .rtbz files. Multiple directories should be
separated by ";" on Windows and by ":" on Unix-based operating systems.
**Do not use spaces around the ";" or ":".**

Example: `C:\tablebases\wdl345;C:\tablebases\wdl6;D:\tablebases\dtz345;D:\tablebases\dtz6`

It is recommended to store .rtbw files on an SSD. There is no loss in
storing the .rtbz files on a regular HD.

Increasing the "SyzygyProbeDepth" option lets the engine probe less
aggressively. Set this option to a higher value if you experience too much
slowdown (in terms of nps) due to TB probing.

Set the "Syzygy50MoveRule" option to false if you want tablebase positions
that are drawn by the 50-move rule to count as win or loss. This may be useful
for correspondence games (because of tablebase adjudication).

The "SyzygyProbeLimit" option should normally be left at its default value.

**What to expect**  
If the engine is searching a position that is not in the tablebases (e.g.
a position with 7 pieces), it will access the tablebases during the search.
If the engine reports a very large score (typically 123.xx), this means
that it has found a winning line into a tablebase position.

If the engine is given a position to search that is in the tablebases, it
will use the tablebases at the beginning of the search to preselect all
good moves, i.e. all moves that preserve the win or preserve the draw while
taking into account the 50-move rule.
<<<<<<< HEAD
It wil then perform a search only on those moves. **The engine will not move
=======
It will then perform a search only on those moves. **The engine will not move
>>>>>>> a4b98a05
immediately**, unless there is only a single good move. **The engine likely
will not report a mate score even if the position is known to be won.**

It is therefore clear that behaviour is not identical to what one might
be used to with Nalimov tablebases. There are technical reasons for this
difference, the main technical reason being that Nalimov tablebases use the
DTM metric (distance-to-mate), while Syzygybases use a variation of the
DTZ metric (distance-to-zero, zero meaning any move that resets the 50-move
counter). This special metric is one of the reasons that Syzygybases are
more compact than Nalimov tablebases, while still storing all information
needed for optimal play and in addition being able to take into account
the 50-move rule.


### Compiling it yourself

On Unix-like systems, it should be possible to compile Stockfish
directly from the source code with the included Makefile.

Stockfish has support for 32 or 64-bit CPUs, the hardware POPCNT
instruction, big-endian machines such as Power PC, and other platforms.

In general it is recommended to run `make help` to see a list of make
targets with corresponding descriptions. When not using the Makefile to
compile (for instance with Microsoft MSVC) you need to manually
set/unset some switches in the compiler command line; see file *types.h*
for a quick reference.


### Terms of use

Stockfish is free, and distributed under the **GNU General Public License**
(GPL). Essentially, this means that you are free to do almost exactly
what you want with the program, including distributing it among your
friends, making it available for download from your web site, selling
it (either by itself or as part of some bigger software package), or
using it as the starting point for a software project of your own.

The only real limitation is that whenever you distribute Stockfish in
some way, you must always include the full source code, or a pointer
to where the source code can be found. If you make any changes to the
source code, these changes must also be made available under the GPL.

For full details, read the copy of the GPL found in the file named
*Copying.txt*<|MERGE_RESOLUTION|>--- conflicted
+++ resolved
@@ -64,11 +64,7 @@
 will use the tablebases at the beginning of the search to preselect all
 good moves, i.e. all moves that preserve the win or preserve the draw while
 taking into account the 50-move rule.
-<<<<<<< HEAD
-It wil then perform a search only on those moves. **The engine will not move
-=======
 It will then perform a search only on those moves. **The engine will not move
->>>>>>> a4b98a05
 immediately**, unless there is only a single good move. **The engine likely
 will not report a mate score even if the position is known to be won.**
 
