/*
  Copyright (c) 2013 Ronald de Man
  This file may be redistributed and/or modified without restrictions.

  tbprobe.cpp contains the Stockfish-specific routines of the
  tablebase probing code. It should be relatively easy to adapt
  this code to other chess engines.
*/

#define NOMINMAX

#include <algorithm>

#include "../position.h"
#include "../movegen.h"
#include "../bitboard.h"
#include "../search.h"

#include "tbprobe.h"
#include "tbcore.h"

#include "tbcore.cpp"

namespace Zobrist {
  extern Key psq[COLOR_NB][PIECE_TYPE_NB][SQUARE_NB];
}

int Tablebases::MaxCardinality = 0;

// Given a position with 6 or fewer pieces, produce a text string
// of the form KQPvKRP, where "KQP" represents the white pieces if
// mirror == 0 and the black pieces if mirror == 1.
static void prt_str(Position& pos, char *str, int mirror)
{
  Color color;
  PieceType pt;
  int i;

  color = !mirror ? WHITE : BLACK;
  for (pt = KING; pt >= PAWN; --pt)
    for (i = popcount(pos.pieces(color, pt)); i > 0; i--)
      *str++ = pchr[6 - pt];
  *str++ = 'v';
  color = ~color;
  for (pt = KING; pt >= PAWN; --pt)
    for (i = popcount(pos.pieces(color, pt)); i > 0; i--)
      *str++ = pchr[6 - pt];
  *str++ = 0;
}

// Given a position, produce a 64-bit material signature key.
// If the engine supports such a key, it should equal the engine's key.
static uint64 calc_key(Position& pos, int mirror)
{
  Color color;
  PieceType pt;
  int i;
  uint64 key = 0;

  color = !mirror ? WHITE : BLACK;
  for (pt = PAWN; pt <= KING; ++pt)
    for (i = popcount(pos.pieces(color, pt)); i > 0; i--)
      key ^= Zobrist::psq[WHITE][pt][i - 1];
  color = ~color;
  for (pt = PAWN; pt <= KING; ++pt)
    for (i = popcount(pos.pieces(color, pt)); i > 0; i--)
      key ^= Zobrist::psq[BLACK][pt][i - 1];

  return key;
}

// Produce a 64-bit material key corresponding to the material combination
// defined by pcs[16], where pcs[1], ..., pcs[6] is the number of white
// pawns, ..., kings and pcs[9], ..., pcs[14] is the number of black
// pawns, ..., kings.
static uint64 calc_key_from_pcs(int *pcs, int mirror)
{
  int color;
  PieceType pt;
  int i;
  uint64 key = 0;

  color = !mirror ? 0 : 8;
  for (pt = PAWN; pt <= KING; ++pt)
    for (i = 0; i < pcs[color + pt]; i++)
      key ^= Zobrist::psq[WHITE][pt][i];
  color ^= 8;
  for (pt = PAWN; pt <= KING; ++pt)
    for (i = 0; i < pcs[color + pt]; i++)
      key ^= Zobrist::psq[BLACK][pt][i];

  return key;
}

bool is_little_endian() {
  union {
    int i;
    char c[sizeof(int)];
  } x;
  x.i = 1;
  return x.c[0] == 1;
}

static ubyte decompress_pairs(struct PairsData *d, uint64 idx)
{
  static const bool isLittleEndian = is_little_endian();
  return isLittleEndian ? decompress_pairs<true >(d, idx)
                        : decompress_pairs<false>(d, idx);
}

// probe_wdl_table and probe_dtz_table require similar adaptations.
static int probe_wdl_table(Position& pos, int *success)
{
  struct TBEntry *ptr;
  struct TBHashEntry *ptr2;
  uint64 idx;
  uint64 key;
  int i;
  ubyte res;
  int p[TBPIECES];

  // Obtain the position's material signature key.
  key = pos.material_key();

  // Test for KvK.
  if (key == (Zobrist::psq[WHITE][KING][0] ^ Zobrist::psq[BLACK][KING][0]))
    return 0;

  ptr2 = TB_hash[key >> (64 - TBHASHBITS)];
  for (i = 0; i < HSHMAX; i++)
    if (ptr2[i].key == key) break;
  if (i == HSHMAX) {
    *success = 0;
    return 0;
  }

  ptr = ptr2[i].ptr;
  if (!ptr->ready) {
    LOCK(TB_mutex);
    if (!ptr->ready) {
      char str[16];
      prt_str(pos, str, ptr->key != key);
      if (!init_table_wdl(ptr, str)) {
        ptr2[i].key = 0ULL;
        *success = 0;
        UNLOCK(TB_mutex);
        return 0;
      }
      // Memory barrier to ensure ptr->ready = 1 is not reordered.
#ifdef _MSC_VER
      _ReadWriteBarrier();
#else
      __asm__ __volatile__ ("" ::: "memory");
#endif
      ptr->ready = 1;
    }
    UNLOCK(TB_mutex);
  }

  int bside, mirror, cmirror;
  if (!ptr->symmetric) {
    if (key != ptr->key) {
      cmirror = 8;
      mirror = 0x38;
      bside = (pos.side_to_move() == WHITE);
    } else {
      cmirror = mirror = 0;
      bside = !(pos.side_to_move() == WHITE);
    }
  } else {
    cmirror = pos.side_to_move() == WHITE ? 0 : 8;
    mirror = pos.side_to_move() == WHITE ? 0 : 0x38;
    bside = 0;
  }

  // p[i] is to contain the square 0-63 (A1-H8) for a piece of type
  // pc[i] ^ cmirror, where 1 = white pawn, ..., 14 = black king.
  // Pieces of the same type are guaranteed to be consecutive.
  if (!ptr->has_pawns) {
    struct TBEntry_piece *entry = (struct TBEntry_piece *)ptr;
    ubyte *pc = entry->pieces[bside];
    for (i = 0; i < entry->num;) {
      Bitboard bb = pos.pieces((Color)((pc[i] ^ cmirror) >> 3),
                                      (PieceType)(pc[i] & 0x07));
      do {
        p[i++] = pop_lsb(&bb);
      } while (bb);
    }
    idx = encode_piece(entry, entry->norm[bside], p, entry->factor[bside]);
    res = decompress_pairs(entry->precomp[bside], idx);
  } else {
    struct TBEntry_pawn *entry = (struct TBEntry_pawn *)ptr;
    int k = entry->file[0].pieces[0][0] ^ cmirror;
    Bitboard bb = pos.pieces((Color)(k >> 3), (PieceType)(k & 0x07));
    i = 0;
    do {
      p[i++] = pop_lsb(&bb) ^ mirror;
    } while (bb);
    int f = pawn_file(entry, p);
    ubyte *pc = entry->file[f].pieces[bside];
    for (; i < entry->num;) {
      bb = pos.pieces((Color)((pc[i] ^ cmirror) >> 3),
                                    (PieceType)(pc[i] & 0x07));
      do {
        p[i++] = pop_lsb(&bb) ^ mirror;
      } while (bb);
    }
    idx = encode_pawn(entry, entry->file[f].norm[bside], p, entry->file[f].factor[bside]);
    res = decompress_pairs(entry->file[f].precomp[bside], idx);
  }

  return ((int)res) - 2;
}

// The value of wdl MUST correspond to the WDL value of the position without
// en passant rights.
static int probe_dtz_table(Position& pos, int wdl, int *success)
{
  struct TBEntry *ptr;
  uint64 idx;
  int i, res;
  int p[TBPIECES];

  // Obtain the position's material signature key.
  uint64 key = pos.material_key();

  if (DTZ_table[0].key1 != key && DTZ_table[0].key2 != key) {
    for (i = 1; i < DTZ_ENTRIES; i++)
      if (DTZ_table[i].key1 == key) break;
    if (i < DTZ_ENTRIES) {
      struct DTZTableEntry table_entry = DTZ_table[i];
      for (; i > 0; i--)
        DTZ_table[i] = DTZ_table[i - 1];
      DTZ_table[0] = table_entry;
    } else {
      struct TBHashEntry *ptr2 = TB_hash[key >> (64 - TBHASHBITS)];
      for (i = 0; i < HSHMAX; i++)
        if (ptr2[i].key == key) break;
      if (i == HSHMAX) {
        *success = 0;
        return 0;
      }
      ptr = ptr2[i].ptr;
      char str[16];
      int mirror = (ptr->key != key);
      prt_str(pos, str, mirror);
      if (DTZ_table[DTZ_ENTRIES - 1].entry)
        free_dtz_entry(DTZ_table[DTZ_ENTRIES-1].entry);
      for (i = DTZ_ENTRIES - 1; i > 0; i--)
        DTZ_table[i] = DTZ_table[i - 1];
      load_dtz_table(str, calc_key(pos, mirror), calc_key(pos, !mirror));
    }
  }

  ptr = DTZ_table[0].entry;
  if (!ptr) {
    *success = 0;
    return 0;
  }

  int bside, mirror, cmirror;
  if (!ptr->symmetric) {
    if (key != ptr->key) {
      cmirror = 8;
      mirror = 0x38;
      bside = (pos.side_to_move() == WHITE);
    } else {
      cmirror = mirror = 0;
      bside = !(pos.side_to_move() == WHITE);
    }
  } else {
    cmirror = pos.side_to_move() == WHITE ? 0 : 8;
    mirror = pos.side_to_move() == WHITE ? 0 : 0x38;
    bside = 0;
  }

  if (!ptr->has_pawns) {
    struct DTZEntry_piece *entry = (struct DTZEntry_piece *)ptr;
    if ((entry->flags & 1) != bside && !entry->symmetric) {
      *success = -1;
      return 0;
    }
    ubyte *pc = entry->pieces;
    for (i = 0; i < entry->num;) {
      Bitboard bb = pos.pieces((Color)((pc[i] ^ cmirror) >> 3),
                                    (PieceType)(pc[i] & 0x07));
      do {
        p[i++] = pop_lsb(&bb);
      } while (bb);
    }
    idx = encode_piece((struct TBEntry_piece *)entry, entry->norm, p, entry->factor);
    res = decompress_pairs(entry->precomp, idx);

    if (entry->flags & 2)
      res = entry->map[entry->map_idx[wdl_to_map[wdl + 2]] + res];

    if (!(entry->flags & pa_flags[wdl + 2]) || (wdl & 1))
      res *= 2;
  } else {
    struct DTZEntry_pawn *entry = (struct DTZEntry_pawn *)ptr;
    int k = entry->file[0].pieces[0] ^ cmirror;
    Bitboard bb = pos.pieces((Color)(k >> 3), (PieceType)(k & 0x07));
    i = 0;
    do {
      p[i++] = pop_lsb(&bb) ^ mirror;
    } while (bb);
    int f = pawn_file((struct TBEntry_pawn *)entry, p);
    if ((entry->flags[f] & 1) != bside) {
      *success = -1;
      return 0;
    }
    ubyte *pc = entry->file[f].pieces;
    for (; i < entry->num;) {
      bb = pos.pieces((Color)((pc[i] ^ cmirror) >> 3),
                            (PieceType)(pc[i] & 0x07));
      do {
        p[i++] = pop_lsb(&bb) ^ mirror;
      } while (bb);
    }
    idx = encode_pawn((struct TBEntry_pawn *)entry, entry->file[f].norm, p, entry->file[f].factor);
    res = decompress_pairs(entry->file[f].precomp, idx);

    if (entry->flags[f] & 2)
      res = entry->map[entry->map_idx[f][wdl_to_map[wdl + 2]] + res];

    if (!(entry->flags[f] & pa_flags[wdl + 2]) || (wdl & 1))
      res *= 2;
  }

  return res;
}

// Add underpromotion captures to list of captures.
static ExtMove *add_underprom_caps(Position& pos, ExtMove *stack, ExtMove *end)
{
  ExtMove *moves, *extra = end;

  for (moves = stack; moves < end; moves++) {
    Move move = moves->move;
    if (type_of(move) == PROMOTION && !pos.empty(to_sq(move))) {
      (*extra++).move = (Move)(move - (1 << 12));
      (*extra++).move = (Move)(move - (2 << 12));
      (*extra++).move = (Move)(move - (3 << 12));
    }
  }

  return extra;
}

static int probe_ab(Position& pos, int alpha, int beta, int *success)
{
  int v;
  ExtMove stack[64];
  ExtMove *moves, *end;
  StateInfo st;

  // Generate (at least) all legal captures including (under)promotions.
  // It is OK to generate more, as long as they are filtered out below.
  if (!pos.checkers()) {
    end = generate<CAPTURES>(pos, stack);
    // Since underpromotion captures are not included, we need to add them.
    end = add_underprom_caps(pos, stack, end);
  } else
    end = generate<EVASIONS>(pos, stack);

  for (moves = stack; moves < end; moves++) {
    Move capture = moves->move;
<<<<<<< HEAD
    if (!pos.capture(capture) || !pos.legal(capture, ci.pinned))
=======
    if (!pos.capture(capture) || type_of(capture) == ENPASSANT
                        || !pos.legal(capture))
>>>>>>> 6aa9308f
      continue;
    pos.do_move(capture, st, pos.gives_check(capture));
    v = -probe_ab(pos, -beta, -alpha, success);
    pos.undo_move(capture);
    if (*success == 0) return 0;
    if (v > alpha) {
      if (v >= beta)
        return v;
      alpha = v;
    }
  }

  v = probe_wdl_table(pos, success);

  return alpha >= v ? alpha : v;
}

// Probe the WDL table for a particular position.
//
// If *success != 0, the probe was successful.
//
// If *success == 2, the position has a winning capture, or the position
// is a cursed win and has a cursed winning capture, or the position
// has an ep capture as only best move.
// This is used in probe_dtz().
//
// The return value is from the point of view of the side to move:
// -2 : loss
// -1 : loss, but draw under 50-move rule
//  0 : draw
//  1 : win, but draw under 50-move rule
//  2 : win
int Tablebases::probe_wdl(Position& pos, int *success)
{
  *success = 1;

  // Generate (at least) all legal en passant captures.
  ExtMove stack[192];
  ExtMove *moves, *end;
  StateInfo st;

  // Generate (at least) all legal captures including (under)promotions.
  if (!pos.checkers()) {
    end = generate<CAPTURES>(pos, stack);
    end = add_underprom_caps(pos, stack, end);
  } else
    end = generate<EVASIONS>(pos, stack);

<<<<<<< HEAD
  CheckInfo ci(pos);

  int best_cap = -3, best_ep = -3;

  // We do capture resolution, letting best_cap keep track of the best
  // capture without ep rights and letting best_ep keep track of still
  // better ep captures if they exist.

  for (moves = stack; moves < end; moves++) {
    Move capture = moves->move;
    if (!pos.capture(capture) || !pos.legal(capture, ci.pinned))
      continue;
    pos.do_move(capture, st, pos.gives_check(capture, ci));
    int v = -probe_ab(pos, -2, -best_cap, success);
    pos.undo_move(capture);
    if (*success == 0) return 0;
    if (v > best_cap) {
      if (v == 2) {
	*success = 2;
	return 2;
      }
      if (type_of(capture) != ENPASSANT)
        best_cap = v;
      else if (v > best_ep)
        best_ep = v;
=======
  for (moves = stack; moves < end; moves++) {
    Move capture = moves->move;
    if (type_of(capture) != ENPASSANT
          || !pos.legal(capture))
      continue;
    pos.do_move(capture, st, pos.gives_check(capture));
    int v0 = -probe_ab(pos, -2, 2, success);
    pos.undo_move(capture);
    if (*success == 0) return 0;
    if (v0 > v1) v1 = v0;
  }
  if (v1 > -3) {
    if (v1 >= v) v = v1;
    else if (v == 0) {
      // Check whether there is at least one legal non-ep move.
      for (moves = stack; moves < end; moves++) {
        Move capture = moves->move;
        if (type_of(capture) == ENPASSANT) continue;
        if (pos.legal(capture)) break;
      }
      if (moves == end && !pos.checkers()) {
        end = generate<QUIETS>(pos, end);
        for (; moves < end; moves++) {
          Move move = moves->move;
          if (pos.legal(move))
            break;
        }
      }
      // If not, then we are forced to play the losing ep capture.
      if (moves == end)
        v = v1;
>>>>>>> 6aa9308f
    }
  }

  int v = probe_wdl_table(pos, success);
  if (*success == 0) return 0;

<<<<<<< HEAD
  // Now max(v, best_cap) is the WDL value of the position without ep rights.
  // If the position without ep rights is not stalemate or no ep captures
  // exist, then the value of the position is max(v, best_cap, best_ep).
  // If the position without ep rights is stalemate and best_ep > -3,
  // then the value of the position is best_ep (and we will have v == 0).

  if (best_ep > best_cap) {
    if (best_ep > v) { // ep capture (possibly cursed losing) is best.
      *success = 2;
      return best_ep;
=======
  if (wdl == 0) return 0;

  if (*success == 2)
    return wdl == 2 ? 1 : 101;

  ExtMove stack[192];
  ExtMove *moves, *end = NULL;
  StateInfo st;

  if (wdl > 0) {
    // Generate at least all legal non-capturing pawn moves
    // including non-capturing promotions.
    if (!pos.checkers())
      end = generate<NON_EVASIONS>(pos, stack);
    else
      end = generate<EVASIONS>(pos, stack);

    for (moves = stack; moves < end; moves++) {
      Move move = moves->move;
      if (type_of(pos.moved_piece(move)) != PAWN || pos.capture(move)
                || !pos.legal(move))
        continue;
      pos.do_move(move, st, pos.gives_check(move));
      int v = -Tablebases::probe_wdl(pos, success);
      pos.undo_move(move);
      if (*success == 0) return 0;
      if (v == wdl)
        return v == 2 ? 1 : 101;
>>>>>>> 6aa9308f
    }
    best_cap = best_ep;
  }

  // Now max(v, best_cap) is the WDL value of the position unless
  // the position without ep rights is stalemate and best_ep > -3.

  if (best_cap >= v) {
    // No need to test for the stalemate case here: either there are
    // non-ep captures, or best_cap == best_ep >= v anyway.
    *success = 1 + (best_cap > 0);
    return best_cap;
  }

  // Now handle the stalemate case.
  if (best_ep > -3 && v == 0) {
    // Check for stalemate in the position with ep captures.
    for (moves = stack; moves < end; moves++) {
      Move move = moves->move;
<<<<<<< HEAD
      if (type_of(move) == ENPASSANT) continue;
      if (pos.legal(move, ci.pinned)) break;
    }
    if (moves == end && !pos.checkers()) {
      end = generate<QUIETS>(pos, end);
      for (; moves < end; moves++) {
        Move move = moves->move;
        if (pos.legal(move, ci.pinned))
          break;
=======
      if (pos.capture(move) || type_of(pos.moved_piece(move)) == PAWN
                || !pos.legal(move))
        continue;
      pos.do_move(move, st, pos.gives_check(move));
      int v = -Tablebases::probe_dtz(pos, success);
      pos.undo_move(move);
      if (*success == 0) return 0;
      if (v > 0 && v + 1 < best)
        best = v + 1;
    }
    return best;
  } else {
    int best = -1;
    if (!pos.checkers())
      end = generate<NON_EVASIONS>(pos, stack);
    else
      end = generate<EVASIONS>(pos, stack);
    for (moves = stack; moves < end; moves++) {
      int v;
      Move move = moves->move;
      if (!pos.legal(move))
        continue;
      pos.do_move(move, st, pos.gives_check(move));
      if (st.rule50 == 0) {
        if (wdl == -2) v = -1;
        else {
          v = probe_ab(pos, 1, 2, success);
          v = (v == 2) ? 0 : -101;
        }
      } else {
        v = -Tablebases::probe_dtz(pos, success) - 1;
>>>>>>> 6aa9308f
      }
    }
    if (moves == end) { // Stalemate detected.
      *success = 2;
      return best_ep;
    }
  }

  // Stalemate / en passant not an issue, so v is the correct value.

  return v;
}

static int wdl_to_dtz[] = {
  -1, -101, 0, 101, 1
};

// Probe the DTZ table for a particular position.
// If *success != 0, the probe was successful.
// The return value is from the point of view of the side to move:
//         n < -100 : loss, but draw under 50-move rule
// -100 <= n < -1   : loss in n ply (assuming 50-move counter == 0)
//         0        : draw
//     1 < n <= 100 : win in n ply (assuming 50-move counter == 0)
//   100 < n        : win, but draw under 50-move rule
//
// If the position mate, -1 is returned instead of 0.
//
// The return value n can be off by 1: a return value -n can mean a loss
// in n+1 ply and a return value +n can mean a win in n+1 ply. This
// cannot happen for tables with positions exactly on the "edge" of
// the 50-move rule.
//
// This means that if dtz > 0 is returned, the position is certainly
// a win if dtz + 50-move-counter <= 99. Care must be taken that the engine
// picks moves that preserve dtz + 50-move-counter <= 99.
//
// If n = 100 immediately after a capture or pawn move, then the position
// is also certainly a win, and during the whole phase until the next
// capture or pawn move, the inequality to be preserved is
// dtz + 50-movecounter <= 100.
//
// In short, if a move is available resulting in dtz + 50-move-counter <= 99,
// then do not accept moves leading to dtz + 50-move-counter == 100.
//
int Tablebases::probe_dtz(Position& pos, int *success)
{
  int wdl = probe_wdl(pos, success);
  if (*success == 0) return 0;

  // If draw, then dtz = 0.
  if (wdl == 0) return 0;

  // Check for winning capture or en passant capture as only best move.
  if (*success == 2)
    return wdl_to_dtz[wdl + 2];

  ExtMove stack[192];
  ExtMove *moves, *end = NULL;
  StateInfo st;
<<<<<<< HEAD
  CheckInfo ci(pos);
=======

  if (!pos.checkers())
    end = generate<CAPTURES>(pos, stack);
  else
    end = generate<EVASIONS>(pos, stack);
>>>>>>> 6aa9308f

  // If winning, check for a winning pawn move.
  if (wdl > 0) {
    // Generate at least all legal non-capturing pawn moves
    // including non-capturing promotions.
    // (The call to generate<>() in fact generates all moves.)
    if (!pos.checkers())
      end = generate<NON_EVASIONS>(pos, stack);
    else
      end = generate<EVASIONS>(pos, stack);

    for (moves = stack; moves < end; moves++) {
      Move move = moves->move;
      if (type_of(pos.moved_piece(move)) != PAWN || pos.capture(move)
                || !pos.legal(move, ci.pinned))
        continue;
      pos.do_move(move, st, pos.gives_check(move, ci));
      int v = -probe_wdl(pos, success);
      pos.undo_move(move);
      if (*success == 0) return 0;
      if (v == wdl)
        return wdl_to_dtz[wdl + 2];
    }
  }

  // If we are here, we know that the best move is not an ep capture.
  // In other words, the value of wdl corresponds to the WDL value of
  // the position without ep rights. It is therefore safe to probe the
  // DTZ table with the current value of wdl.

  int dtz = probe_dtz_table(pos, wdl, success);
  if (*success >= 0)
    return wdl_to_dtz[wdl + 2] + ((wdl > 0) ? dtz : -dtz);

  // *success < 0 means we need to probe DTZ for the other side to move.
  int best;
  if (wdl > 0) {
    best = INT32_MAX;
    // If wdl > 0, we already generated all moves.
  } else {
    // If (cursed) loss, the worst case is a losing capture or pawn move
    // as the "best" move, leading to dtz of -1 or -101.
    // In case of mate, this will cause -1 to be returned.
    best = wdl_to_dtz[wdl + 2];
    if (!pos.checkers())
      end = generate<NON_EVASIONS>(pos, stack);
    else
      end = generate<EVASIONS>(pos, stack);
  }

  for (moves = stack; moves < end; moves++) {
<<<<<<< HEAD
    Move move = moves->move;
    // We can skip pawn moves and captures.
    // If wdl > 0, we already caught them. If wdl < 0, the initial value
    // of best already takes account of them.
    if (pos.capture(move) || type_of(pos.moved_piece(move)) == PAWN
              || !pos.legal(move, ci.pinned))
      continue;
    pos.do_move(move, st, pos.gives_check(move, ci));
    int v = -probe_dtz(pos, success);
    pos.undo_move(move);
=======
    Move capture = moves->move;
    if (type_of(capture) != ENPASSANT
                || !pos.legal(capture))
      continue;
    pos.do_move(capture, st, pos.gives_check(capture));
    int v0 = -probe_ab(pos, -2, 2, success);
    pos.undo_move(capture);
>>>>>>> 6aa9308f
    if (*success == 0) return 0;
    if (wdl > 0) {
      if (v > 0 && v + 1 < best)
        best = v + 1;
    } else {
<<<<<<< HEAD
      if (v -1 < best)
        best = v - 1;
=======
      for (moves = stack; moves < end; moves++) {
        Move move = moves->move;
        if (type_of(move) == ENPASSANT) continue;
        if (pos.legal(move)) break;
      }
      if (moves == end && !pos.checkers()) {
        end = generate<QUIETS>(pos, end);
        for (; moves < end; moves++) {
          Move move = moves->move;
          if (pos.legal(move))
            break;
        }
      }
      if (moves == end)
        v = v1;
>>>>>>> 6aa9308f
    }
  }
  return best;
}

// Check whether there has been at least one repetition of positions
// since the last capture or pawn move.
static int has_repeated(StateInfo *st)
{
  while (1) {
    int i = 4, e = std::min(st->rule50, st->pliesFromNull);
    if (e < i)
      return 0;
    StateInfo *stp = st->previous->previous;
    do {
      stp = stp->previous->previous;
      if (stp->key == st->key)
        return 1;
      i += 2;
    } while (i <= e);
    st = st->previous;
  }
}

static Value wdl_to_Value[5] = {
  -VALUE_MATE + MAX_PLY + 1,
  VALUE_DRAW - 2,
  VALUE_DRAW,
  VALUE_DRAW + 2,
  VALUE_MATE - MAX_PLY - 1
};

// Use the DTZ tables to filter out moves that don't preserve the win or draw.
// If the position is lost, but DTZ is fairly high, only keep moves that
// maximise DTZ.
//
// A return value false indicates that not all probes were successful and that
// no moves were filtered out.
bool Tablebases::root_probe(Position& pos, Search::RootMoves& rootMoves, Value& score)
{
  int success;

  int dtz = probe_dtz(pos, &success);
  if (!success) return false;

  StateInfo st;

  // Probe each move.
  for (size_t i = 0; i < rootMoves.size(); i++) {
    Move move = rootMoves[i].pv[0];
    pos.do_move(move, st, pos.gives_check(move));
    int v = 0;
    if (pos.checkers() && dtz > 0) {
      ExtMove s[192];
      if (generate<LEGAL>(pos, s) == s)
        v = 1;
    }
    if (!v) {
      if (st.rule50 != 0) {
        v = -Tablebases::probe_dtz(pos, &success);
        if (v > 0) v++;
        else if (v < 0) v--;
      } else {
        v = -Tablebases::probe_wdl(pos, &success);
        v = wdl_to_dtz[v + 2];
      }
    }
    pos.undo_move(move);
    if (!success) return false;
    rootMoves[i].score = (Value)v;
  }

  // Obtain 50-move counter for the root position.
  // In Stockfish there seems to be no clean way, so we do it like this:
  int cnt50 = st.previous->rule50;

  // Use 50-move counter to determine whether the root position is
  // won, lost or drawn.
  int wdl = 0;
  if (dtz > 0)
    wdl = (dtz + cnt50 <= 100) ? 2 : 1;
  else if (dtz < 0)
    wdl = (-dtz + cnt50 <= 100) ? -2 : -1;

  // Determine the score to report to the user.
  score = wdl_to_Value[wdl + 2];
  // If the position is winning or losing, but too few moves left, adjust the
  // score to show how close it is to winning or losing.
  // NOTE: int(PawnValueEg) is used as scaling factor in score_to_uci().
  if (wdl == 1 && dtz <= 100)
    score = (Value)(((200 - dtz - cnt50) * int(PawnValueEg)) / 200);
  else if (wdl == -1 && dtz >= -100)
    score = -(Value)(((200 + dtz - cnt50) * int(PawnValueEg)) / 200);

  // Now be a bit smart about filtering out moves.
  size_t j = 0;
  if (dtz > 0) { // winning (or 50-move rule draw)
    int best = 0xffff;
    for (size_t i = 0; i < rootMoves.size(); i++) {
      int v = rootMoves[i].score;
      if (v > 0 && v < best)
        best = v;
    }
    int max = best;
    // If the current phase has not seen repetitions, then try all moves
    // that stay safely within the 50-move budget, if there are any.
    if (!has_repeated(st.previous) && best + cnt50 <= 99)
      max = 99 - cnt50;
    for (size_t i = 0; i < rootMoves.size(); i++) {
      int v = rootMoves[i].score;
      if (v > 0 && v <= max)
        rootMoves[j++] = rootMoves[i];
    }
  } else if (dtz < 0) { // losing (or 50-move rule draw)
    int best = 0;
    for (size_t i = 0; i < rootMoves.size(); i++) {
      int v = rootMoves[i].score;
      if (v < best)
        best = v;
    }
    // Try all moves, unless we approach or have a 50-move rule draw.
    if (-best * 2 + cnt50 < 100)
      return true;
    for (size_t i = 0; i < rootMoves.size(); i++) {
      if (rootMoves[i].score == best)
        rootMoves[j++] = rootMoves[i];
    }
  } else { // drawing
    // Try all moves that preserve the draw.
    for (size_t i = 0; i < rootMoves.size(); i++) {
      if (rootMoves[i].score == 0)
        rootMoves[j++] = rootMoves[i];
    }
  }
  rootMoves.resize(j, Search::RootMove(MOVE_NONE));

  return true;
}

// Use the WDL tables to filter out moves that don't preserve the win or draw.
// This is a fallback for the case that some or all DTZ tables are missing.
//
// A return value false indicates that not all probes were successful and that
// no moves were filtered out.
bool Tablebases::root_probe_wdl(Position& pos, Search::RootMoves& rootMoves, Value& score)
{
  int success;

  int wdl = Tablebases::probe_wdl(pos, &success);
  if (!success) return false;
  score = wdl_to_Value[wdl + 2];

  StateInfo st;

  int best = -2;

  // Probe each move.
  for (size_t i = 0; i < rootMoves.size(); i++) {
    Move move = rootMoves[i].pv[0];
    pos.do_move(move, st, pos.gives_check(move));
    int v = -Tablebases::probe_wdl(pos, &success);
    pos.undo_move(move);
    if (!success) return false;
    rootMoves[i].score = (Value)v;
    if (v > best)
      best = v;
  }

  size_t j = 0;
  for (size_t i = 0; i < rootMoves.size(); i++) {
    if (rootMoves[i].score == best)
      rootMoves[j++] = rootMoves[i];
  }
  rootMoves.resize(j, Search::RootMove(MOVE_NONE));

  return true;
}
<|MERGE_RESOLUTION|>--- conflicted
+++ resolved
@@ -365,12 +365,7 @@
 
   for (moves = stack; moves < end; moves++) {
     Move capture = moves->move;
-<<<<<<< HEAD
-    if (!pos.capture(capture) || !pos.legal(capture, ci.pinned))
-=======
-    if (!pos.capture(capture) || type_of(capture) == ENPASSANT
-                        || !pos.legal(capture))
->>>>>>> 6aa9308f
+    if (!pos.capture(capture) || !pos.legal(capture))
       continue;
     pos.do_move(capture, st, pos.gives_check(capture));
     v = -probe_ab(pos, -beta, -alpha, success);
@@ -419,9 +414,6 @@
   } else
     end = generate<EVASIONS>(pos, stack);
 
-<<<<<<< HEAD
-  CheckInfo ci(pos);
-
   int best_cap = -3, best_ep = -3;
 
   // We do capture resolution, letting best_cap keep track of the best
@@ -430,9 +422,9 @@
 
   for (moves = stack; moves < end; moves++) {
     Move capture = moves->move;
-    if (!pos.capture(capture) || !pos.legal(capture, ci.pinned))
+    if (!pos.capture(capture) || !pos.legal(capture))
       continue;
-    pos.do_move(capture, st, pos.gives_check(capture, ci));
+    pos.do_move(capture, st, pos.gives_check(capture));
     int v = -probe_ab(pos, -2, -best_cap, success);
     pos.undo_move(capture);
     if (*success == 0) return 0;
@@ -445,46 +437,12 @@
         best_cap = v;
       else if (v > best_ep)
         best_ep = v;
-=======
-  for (moves = stack; moves < end; moves++) {
-    Move capture = moves->move;
-    if (type_of(capture) != ENPASSANT
-          || !pos.legal(capture))
-      continue;
-    pos.do_move(capture, st, pos.gives_check(capture));
-    int v0 = -probe_ab(pos, -2, 2, success);
-    pos.undo_move(capture);
-    if (*success == 0) return 0;
-    if (v0 > v1) v1 = v0;
-  }
-  if (v1 > -3) {
-    if (v1 >= v) v = v1;
-    else if (v == 0) {
-      // Check whether there is at least one legal non-ep move.
-      for (moves = stack; moves < end; moves++) {
-        Move capture = moves->move;
-        if (type_of(capture) == ENPASSANT) continue;
-        if (pos.legal(capture)) break;
-      }
-      if (moves == end && !pos.checkers()) {
-        end = generate<QUIETS>(pos, end);
-        for (; moves < end; moves++) {
-          Move move = moves->move;
-          if (pos.legal(move))
-            break;
-        }
-      }
-      // If not, then we are forced to play the losing ep capture.
-      if (moves == end)
-        v = v1;
->>>>>>> 6aa9308f
     }
   }
 
   int v = probe_wdl_table(pos, success);
   if (*success == 0) return 0;
 
-<<<<<<< HEAD
   // Now max(v, best_cap) is the WDL value of the position without ep rights.
   // If the position without ep rights is not stalemate or no ep captures
   // exist, then the value of the position is max(v, best_cap, best_ep).
@@ -495,36 +453,6 @@
     if (best_ep > v) { // ep capture (possibly cursed losing) is best.
       *success = 2;
       return best_ep;
-=======
-  if (wdl == 0) return 0;
-
-  if (*success == 2)
-    return wdl == 2 ? 1 : 101;
-
-  ExtMove stack[192];
-  ExtMove *moves, *end = NULL;
-  StateInfo st;
-
-  if (wdl > 0) {
-    // Generate at least all legal non-capturing pawn moves
-    // including non-capturing promotions.
-    if (!pos.checkers())
-      end = generate<NON_EVASIONS>(pos, stack);
-    else
-      end = generate<EVASIONS>(pos, stack);
-
-    for (moves = stack; moves < end; moves++) {
-      Move move = moves->move;
-      if (type_of(pos.moved_piece(move)) != PAWN || pos.capture(move)
-                || !pos.legal(move))
-        continue;
-      pos.do_move(move, st, pos.gives_check(move));
-      int v = -Tablebases::probe_wdl(pos, success);
-      pos.undo_move(move);
-      if (*success == 0) return 0;
-      if (v == wdl)
-        return v == 2 ? 1 : 101;
->>>>>>> 6aa9308f
     }
     best_cap = best_ep;
   }
@@ -544,49 +472,15 @@
     // Check for stalemate in the position with ep captures.
     for (moves = stack; moves < end; moves++) {
       Move move = moves->move;
-<<<<<<< HEAD
       if (type_of(move) == ENPASSANT) continue;
-      if (pos.legal(move, ci.pinned)) break;
+      if (pos.legal(move)) break;
     }
     if (moves == end && !pos.checkers()) {
       end = generate<QUIETS>(pos, end);
       for (; moves < end; moves++) {
         Move move = moves->move;
-        if (pos.legal(move, ci.pinned))
+        if (pos.legal(move))
           break;
-=======
-      if (pos.capture(move) || type_of(pos.moved_piece(move)) == PAWN
-                || !pos.legal(move))
-        continue;
-      pos.do_move(move, st, pos.gives_check(move));
-      int v = -Tablebases::probe_dtz(pos, success);
-      pos.undo_move(move);
-      if (*success == 0) return 0;
-      if (v > 0 && v + 1 < best)
-        best = v + 1;
-    }
-    return best;
-  } else {
-    int best = -1;
-    if (!pos.checkers())
-      end = generate<NON_EVASIONS>(pos, stack);
-    else
-      end = generate<EVASIONS>(pos, stack);
-    for (moves = stack; moves < end; moves++) {
-      int v;
-      Move move = moves->move;
-      if (!pos.legal(move))
-        continue;
-      pos.do_move(move, st, pos.gives_check(move));
-      if (st.rule50 == 0) {
-        if (wdl == -2) v = -1;
-        else {
-          v = probe_ab(pos, 1, 2, success);
-          v = (v == 2) ? 0 : -101;
-        }
-      } else {
-        v = -Tablebases::probe_dtz(pos, success) - 1;
->>>>>>> 6aa9308f
       }
     }
     if (moves == end) { // Stalemate detected.
@@ -647,15 +541,11 @@
   ExtMove stack[192];
   ExtMove *moves, *end = NULL;
   StateInfo st;
-<<<<<<< HEAD
-  CheckInfo ci(pos);
-=======
 
   if (!pos.checkers())
     end = generate<CAPTURES>(pos, stack);
   else
     end = generate<EVASIONS>(pos, stack);
->>>>>>> 6aa9308f
 
   // If winning, check for a winning pawn move.
   if (wdl > 0) {
@@ -670,9 +560,9 @@
     for (moves = stack; moves < end; moves++) {
       Move move = moves->move;
       if (type_of(pos.moved_piece(move)) != PAWN || pos.capture(move)
-                || !pos.legal(move, ci.pinned))
+                || !pos.legal(move))
         continue;
-      pos.do_move(move, st, pos.gives_check(move, ci));
+      pos.do_move(move, st, pos.gives_check(move));
       int v = -probe_wdl(pos, success);
       pos.undo_move(move);
       if (*success == 0) return 0;
@@ -707,51 +597,23 @@
   }
 
   for (moves = stack; moves < end; moves++) {
-<<<<<<< HEAD
     Move move = moves->move;
     // We can skip pawn moves and captures.
     // If wdl > 0, we already caught them. If wdl < 0, the initial value
     // of best already takes account of them.
     if (pos.capture(move) || type_of(pos.moved_piece(move)) == PAWN
-              || !pos.legal(move, ci.pinned))
+              || !pos.legal(move))
       continue;
-    pos.do_move(move, st, pos.gives_check(move, ci));
+    pos.do_move(move, st, pos.gives_check(move));
     int v = -probe_dtz(pos, success);
     pos.undo_move(move);
-=======
-    Move capture = moves->move;
-    if (type_of(capture) != ENPASSANT
-                || !pos.legal(capture))
-      continue;
-    pos.do_move(capture, st, pos.gives_check(capture));
-    int v0 = -probe_ab(pos, -2, 2, success);
-    pos.undo_move(capture);
->>>>>>> 6aa9308f
     if (*success == 0) return 0;
     if (wdl > 0) {
       if (v > 0 && v + 1 < best)
         best = v + 1;
     } else {
-<<<<<<< HEAD
-      if (v -1 < best)
+      if (v - 1 < best)
         best = v - 1;
-=======
-      for (moves = stack; moves < end; moves++) {
-        Move move = moves->move;
-        if (type_of(move) == ENPASSANT) continue;
-        if (pos.legal(move)) break;
-      }
-      if (moves == end && !pos.checkers()) {
-        end = generate<QUIETS>(pos, end);
-        for (; moves < end; moves++) {
-          Move move = moves->move;
-          if (pos.legal(move))
-            break;
-        }
-      }
-      if (moves == end)
-        v = v1;
->>>>>>> 6aa9308f
     }
   }
   return best;
