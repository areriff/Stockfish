/*
  Stockfish, a UCI chess playing engine derived from Glaurung 2.1
  Copyright (C) 2004-2008 Tord Romstad (Glaurung author)
  Copyright (C) 2008-2014 Marco Costalba, Joona Kiiski, Tord Romstad

  Stockfish is free software: you can redistribute it and/or modify
  it under the terms of the GNU General Public License as published by
  the Free Software Foundation, either version 3 of the License, or
  (at your option) any later version.

  Stockfish is distributed in the hope that it will be useful,
  but WITHOUT ANY WARRANTY; without even the implied warranty of
  MERCHANTABILITY or FITNESS FOR A PARTICULAR PURPOSE.  See the
  GNU General Public License for more details.

  You should have received a copy of the GNU General Public License
  along with this program.  If not, see <http://www.gnu.org/licenses/>.
*/

#include <iostream>
#include <string>

#include "bitboard.h"
#include "evaluate.h"
#include "position.h"
#include "search.h"
#include "tbprobe.h"
#include "thread.h"
#include "tt.h"
#include "ucioption.h"

int main(int argc, char* argv[]) {

  std::cout << engine_info() << std::endl;

  UCI::init(Options);
  Bitboards::init();
  Position::init();
  Bitbases::init_kpk();
  Search::init();
  Pawns::init();
  Eval::init();
  Threads.init();
<<<<<<< HEAD
  TT.set_size(Options["Hash"]);
  Tablebases::init(Options["SyzygyPath"]);
=======
  TT.resize(Options["Hash"]);
>>>>>>> 41641e3b

  std::string args;

  for (int i = 1; i < argc; ++i)
      args += std::string(argv[i]) + " ";

  UCI::loop(args);

  Threads.exit();
}<|MERGE_RESOLUTION|>--- conflicted
+++ resolved
@@ -41,12 +41,8 @@
   Pawns::init();
   Eval::init();
   Threads.init();
-<<<<<<< HEAD
-  TT.set_size(Options["Hash"]);
+  TT.resize(Options["Hash"]);
   Tablebases::init(Options["SyzygyPath"]);
-=======
-  TT.resize(Options["Hash"]);
->>>>>>> 41641e3b
 
   std::string args;
 
