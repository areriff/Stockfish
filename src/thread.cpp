--- conflicted
+++ resolved
@@ -180,13 +180,8 @@
 
   delete timer; // As first because check_time() accesses threads data
 
-<<<<<<< HEAD
   for (Thread* th : *this)
       delete th;
-=======
-  for (iterator it = begin(); it != end(); ++it)
-      delete *it;
->>>>>>> 14c2c139
 }
 
 
@@ -204,11 +199,7 @@
   assert(requested > 0);
 
   while (size() < requested)
-<<<<<<< HEAD
       push_back(new Thread(size()));
-=======
-      push_back(new Thread());
->>>>>>> 14c2c139
 
   while (size() > requested)
   {
@@ -223,17 +214,11 @@
 
 Thread* ThreadPool::available_slave(Thread* master) const {
 
-<<<<<<< HEAD
   for (Thread* th : *this)
       if (th->is_available_to(master))
-          return true;
-=======
-  for (const_iterator it = begin(); it != end(); ++it)
-      if ((*it)->is_available_to(master))
-          return *it;
->>>>>>> 14c2c139
-
-  return NULL;
+          return th;
+
+  return nullptr;
 }
 
 
@@ -290,17 +275,7 @@
   size_t slavesCnt = 1; // This thread is always included
   Thread* slave;
 
-<<<<<<< HEAD
-  for (Thread* th : *this)
-      if (th->is_available_to(master) && ++slavesCnt <= maxThreadsPerSplitPoint && !Fake)
-      {
-          sp.slavesMask |= 1ULL << th->idx;
-          th->activeSplitPoint = &sp;
-          th->searching = true; // Slave leaves idle_loop()
-          th->notify_one(); // Could be sleeping
-      }
-=======
-  while (    (slave = Threads.available_slave(this)) != NULL
+  while (    (slave = Threads.available_slave(this)) != nullptr
          && ++slavesCnt <= Threads.maxThreadsPerSplitPoint && !Fake)
   {
       sp.slavesMask |= 1ULL << slave->idx;
@@ -308,7 +283,6 @@
       slave->searching = true; // Slave leaves idle_loop()
       slave->notify_one(); // Could be sleeping
   }
->>>>>>> 14c2c139
 
   sp.mutex.unlock();
   Threads.mutex.unlock();
@@ -374,16 +348,10 @@
   SetupStates = std::move(states); // Ownership transfer here
   RootMoves.clear();
 
-<<<<<<< HEAD
   for (const MoveStack& ms : MoveList<LEGAL>(pos))
-      if (searchMoves.empty() || count(searchMoves.begin(), searchMoves.end(), ms.move))
+      if (   searchMoves.empty()
+          || std::count(searchMoves.begin(), searchMoves.end(), ms.move))
           RootMoves.push_back(RootMove(ms.move));
-=======
-  for (MoveList<LEGAL> ml(pos); !ml.end(); ++ml)
-      if (   searchMoves.empty()
-          || std::count(searchMoves.begin(), searchMoves.end(), ml.move()))
-          RootMoves.push_back(RootMove(ml.move()));
->>>>>>> 14c2c139
 
   main_thread()->thinking = true;
   main_thread()->notify_one(); // Starts main thread
