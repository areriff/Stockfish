--- conflicted
+++ resolved
@@ -18,8 +18,6 @@
 */
 
 #include <cassert>
-#include <functional>
-#include <iostream>
 
 #include "movegen.h"
 #include "search.h"
@@ -30,48 +28,17 @@
 
 ThreadPool Threads; // Global object
 
-<<<<<<< HEAD
-
-// Thread c'tor starts a newly-created thread of execution that will call
-// the idle loop function pointed by 'fn' going immediately to sleep.
-=======
-namespace { extern "C" {
-
- // start_routine() is the C function which is called when a new thread
- // is launched. It is a wrapper to the virtual function idle_loop().
-
- long start_routine(Thread* th) { th->idle_loop(); return 0; }
-
-} }
-
 
 // Thread c'tor starts a newly-created thread of execution that will call
 // the the virtual function idle_loop(), going immediately to sleep.
->>>>>>> 166cc029
 
 Thread::Thread() : splitPoints() {
 
-<<<<<<< HEAD
-  is_searching = do_exit = false;
-  maxPly = splitPointsCnt = 0;
-  curSplitPoint = nullptr;
-  idx = Threads.size();
-
-  do_sleep = (fn != &Thread::main_loop); // Avoid a race with start_searching()
-
-  nativeThread = std::thread(std::mem_fun(fn), this); // Starts and calls 'fn'
-=======
   searching = exit = false;
   maxPly = splitPointsSize = 0;
-  activeSplitPoint = NULL;
+  activeSplitPoint = nullptr;
   idx = Threads.size();
-
-  if (!thread_create(handle, start_routine, this))
-  {
-      std::cerr << "Failed to create thread number " << idx << std::endl;
-      ::exit(EXIT_FAILURE);
-  }
->>>>>>> 166cc029
+  nativeThread = std::thread(&Thread::idle_loop, this);
 }
 
 
@@ -79,17 +46,9 @@
 
 Thread::~Thread() {
 
-<<<<<<< HEAD
-  assert(do_sleep);
-
-  do_exit = true; // Search must be already finished
-  wake_up();
-  nativeThread.join();
-=======
   exit = true; // Search must be already finished
   notify_one();
-  thread_join(handle); // Wait for thread termination
->>>>>>> 166cc029
+  nativeThread.join(); // Wait for thread termination
 }
 
 
@@ -101,21 +60,15 @@
 
   while (!exit)
   {
-<<<<<<< HEAD
       std::unique_lock<std::mutex> lk(mutex);
-      sleepCondition.wait_for(lk, std::chrono::milliseconds(maxPly ? maxPly : INT_MAX));
-      check_time();
-=======
-      mutex.lock();
 
       if (!exit)
-          sleepCondition.wait_for(mutex, msec ? msec : INT_MAX);
-
-      mutex.unlock();
+          sleepCondition.wait_for(lk, std::chrono::milliseconds(maxPly ? maxPly : INT_MAX));
+
+      lk.unlock();
 
       if (msec)
           check_time();
->>>>>>> 166cc029
   }
 }
 
@@ -166,14 +119,8 @@
 
 void Thread::wait_for(volatile const bool& b) {
 
-<<<<<<< HEAD
   std::unique_lock<std::mutex> lk(mutex);
-  sleepCondition.wait(lk, []{ return Signals.stop; });
-=======
-  mutex.lock();
-  while (!b) sleepCondition.wait(mutex);
-  mutex.unlock();
->>>>>>> 166cc029
+  sleepCondition.wait(lk, [&]{ return b; });
 }
 
 
@@ -264,38 +211,7 @@
 // slave_available() tries to find an idle thread which is available as a slave
 // for the thread 'master'.
 
-<<<<<<< HEAD
-void ThreadPool::wake_up() const {
-
-  for (Thread* th : threads)
-  {
-      th->maxPly = 0;
-      th->do_sleep = false;
-
-      if (!useSleepingThreads)
-          th->wake_up();
-  }
-}
-
-
-// sleep() is called after the search finishes to ask all the threads but the
-// main one to go waiting on a sleep condition.
-
-void ThreadPool::sleep() const {
-
-  for (Thread* th : threads)
-      if (th->idx != 0) // Not main thread to avoid a race with start_searching()
-          th->do_sleep = true;
-}
-
-
-// available_slave_exists() tries to find an idle thread which is available as
-// a slave for the thread 'master'.
-
-bool ThreadPool::available_slave_exists(Thread* master) const {
-=======
 bool ThreadPool::slave_available(Thread* master) const {
->>>>>>> 166cc029
 
   for (Thread* th : threads)
       if (th->is_available_to(master))
@@ -355,33 +271,18 @@
   mutex.lock();
   sp.mutex.lock();
 
-<<<<<<< HEAD
+  master->splitPointsSize++;
+  master->activeSplitPoint = &sp;
+
+  size_t slavesCnt = 1; // Master is always included
+
   for (Thread* th : threads)
-      if (th->is_available_to(master) && !Fake)
+      if (th->is_available_to(master) && ++slavesCnt <= maxThreadsPerSplitPoint && !Fake)
       {
           sp.slavesMask |= 1ULL << th->idx;
-          th->curSplitPoint = &sp;
-          th->is_searching = true; // Slave leaves idle_loop()
-
-          if (useSleepingThreads)
-              th->wake_up();
-
-          if (++slavesCnt + 1 >= maxThreadsPerSplitPoint) // Master is always included
-              break;
-=======
-  master->splitPointsSize++;
-  master->activeSplitPoint = &sp;
-
-  size_t slavesCnt = 1; // Master is always included
-
-  for (size_t i = 0; i < threads.size() && !Fake; ++i)
-      if (threads[i]->is_available_to(master) && ++slavesCnt <= maxThreadsPerSplitPoint)
-      {
-          sp.slavesMask |= 1ULL << i;
-          threads[i]->activeSplitPoint = &sp;
-          threads[i]->searching = true; // Slave leaves idle_loop()
-          threads[i]->notify_one(); // Could be sleeping
->>>>>>> 166cc029
+          th->activeSplitPoint = &sp;
+          th->searching = true; // Slave leaves idle_loop()
+          th->notify_one(); // Could be sleepingS
       }
 
   sp.mutex.unlock();
@@ -423,36 +324,12 @@
 template Value ThreadPool::split<true>(Position&, Stack*, Value, Value, Value, Move*, Depth, Move, int, MovePicker&, int);
 
 
-<<<<<<< HEAD
-// set_timer() is used to set the timer to trigger after msec milliseconds.
-// If msec is 0 then timer is stopped.
-
-void ThreadPool::set_timer(int msec) {
-
-  std::unique_lock<std::mutex> lk(timer->mutex);
-  timer->maxPly = msec;
-  timer->sleepCondition.notify_one(); // Wake up and restart the timer
-}
-
-
-// wait_for_search_finished() waits for main thread to go to sleep, this means
-// search is finished. Then returns.
-=======
 // wait_for_think_finished() waits for main thread to go to sleep then returns
->>>>>>> 166cc029
 
 void ThreadPool::wait_for_think_finished() {
 
-<<<<<<< HEAD
-  Thread* t = main_thread();
-  std::unique_lock<std::mutex> lk(t->mutex);
-  sleepCondition.wait(lk, [&]{ return t->do_sleep; });
-=======
-  MainThread* t = main_thread();
-  t->mutex.lock();
-  while (t->thinking) sleepCondition.wait(t->mutex);
-  t->mutex.unlock();
->>>>>>> 166cc029
+  std::unique_lock<std::mutex> lk(main_thread()->mutex);
+  sleepCondition.wait(lk, [&]{ return !main_thread()->thinking; });
 }
 
 
