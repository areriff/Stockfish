# Stockfish, a UCI chess playing engine derived from Glaurung 2.1
# Copyright (C) 2004-2008 Tord Romstad (Glaurung author)
# Copyright (C) 2008-2015 Marco Costalba, Joona Kiiski, Tord Romstad
#
# Stockfish is free software: you can redistribute it and/or modify
# it under the terms of the GNU General Public License as published by
# the Free Software Foundation, either version 3 of the License, or
# (at your option) any later version.
#
# Stockfish is distributed in the hope that it will be useful,
# but WITHOUT ANY WARRANTY; without even the implied warranty of
# MERCHANTABILITY or FITNESS FOR A PARTICULAR PURPOSE.  See the
# GNU General Public License for more details.
#
# You should have received a copy of the GNU General Public License
# along with this program.  If not, see <http://www.gnu.org/licenses/>.


### ==========================================================================
### Section 1. General Configuration
### ==========================================================================

### Establish the operating system name
UNAME = $(shell uname)

### Executable name
EXE = stockfish

### Installation dir definitions
PREFIX = /usr/local
BINDIR = $(PREFIX)/bin

### Built-in benchmark for pgo-builds
PGOBENCH = ./$(EXE) bench 16 1 1000 default time

### Object files
OBJS = benchmark.o bitbase.o bitboard.o endgame.o evaluate.o main.o \
<<<<<<< HEAD
	material.o misc.o movegen.o movepick.o notation.o pawns.o \
	position.o search.o tbprobe.o thread.o timeman.o tt.o uci.o ucioption.o
=======
	material.o misc.o movegen.o movepick.o pawns.o position.o \
	search.o thread.o timeman.o tt.o uci.o ucioption.o syzygy/tbprobe.o
>>>>>>> a4b98a05

### ==========================================================================
### Section 2. High-level Configuration
### ==========================================================================
#
# flag                --- Comp switch --- Description
# ----------------------------------------------------------------------------
#
# debug = yes/no      --- -DNDEBUG         --- Enable/Disable debug mode
# optimize = yes/no   --- (-O3/-fast etc.) --- Enable/Disable optimizations
# arch = (name)       --- (-arch)          --- Target architecture
# bits = 64/32        --- -DIS_64BIT       --- 64-/32-bit operating system
# prefetch = yes/no   --- -DUSE_PREFETCH   --- Use prefetch x86 asm-instruction
# bsfq = yes/no       --- -DUSE_BSFQ       --- Use bsfq x86_64 asm-instruction (only
#                                              with GCC and ICC 64-bit)
# popcnt = yes/no     --- -DUSE_POPCNT     --- Use popcnt x86_64 asm-instruction
# sse = yes/no        --- -msse            --- Use Intel Streaming SIMD Extensions
# pext = yes/no       --- -DUSE_PEXT       --- Use pext x86_64 asm-instruction
#
# Note that Makefile is space sensitive, so when adding new architectures
# or modifying existing flags, you have to make sure there are no extra spaces
# at the end of the line for flag values.

### 2.1. General and architecture defaults
optimize = yes
debug = no
bits = 32
prefetch = no
bsfq = no
popcnt = no
sse = no
pext = no

### 2.2 Architecture specific

ifeq ($(ARCH),general-32)
	arch = any
endif

ifeq ($(ARCH),x86-32-old)
	arch = i386
endif

ifeq ($(ARCH),x86-32)
	arch = i386
	prefetch = yes
	sse = yes
endif

ifeq ($(ARCH),general-64)
	arch = any
	bits = 64
endif

ifeq ($(ARCH),x86-64)
	arch = x86_64
	bits = 64
	prefetch = yes
	bsfq = yes
	sse = yes
endif

ifeq ($(ARCH),x86-64-modern)
	arch = x86_64
	bits = 64
	prefetch = yes
	bsfq = yes
	popcnt = yes
	sse = yes
endif

ifeq ($(ARCH),x86-64-bmi2)
	arch = x86_64
	bits = 64
	prefetch = yes
	bsfq = yes
	popcnt = yes
	sse = yes
	pext = yes
endif

ifeq ($(ARCH),armv7)
	arch = armv7
	prefetch = yes
	bsfq = yes
endif

ifeq ($(ARCH),ppc-32)
	arch = ppc
endif

ifeq ($(ARCH),ppc-64)
	arch = ppc64
	bits = 64
endif


### ==========================================================================
### Section 3. Low-level configuration
### ==========================================================================

### 3.1 Selecting compiler (default = gcc)

CXXFLAGS += -Wall -Wcast-qual -fno-exceptions -fno-rtti -std=c++11 $(EXTRACXXFLAGS)
LDFLAGS += $(EXTRALDFLAGS)

ifeq ($(COMP),)
	COMP=gcc
endif

ifeq ($(COMP),gcc)
	comp=gcc
	CXX=g++
	CXXFLAGS += -pedantic -Wno-long-long -Wextra -Wshadow
	ifneq ($(UNAME),Darwin)
	   LDFLAGS += -Wl,--no-as-needed
	else
	   LDFLAGS += -Wl
	endif
endif

ifeq ($(COMP),mingw)
	comp=mingw
	CXX=g++
	CXXFLAGS += -Wextra -Wshadow
	LDFLAGS += -static
endif

ifeq ($(COMP),icc)
	comp=icc
	CXX=icpc
	CXXFLAGS += -diag-disable 1476,10120 -Wcheck -Wabi -Wdeprecated -strict-ansi
endif

ifeq ($(COMP),clang)
	comp=clang
	CXX=clang++
	CXXFLAGS += -pedantic -Wno-long-long -Wextra -Wshadow
	ifeq ($(UNAME),Darwin)
		CXXFLAGS += -std=c++0x -stdlib=libc++
	endif
endif

ifeq ($(comp),icc)
	profile_prepare = icc-profile-prepare
	profile_make = icc-profile-make
	profile_use = icc-profile-use
	profile_clean = icc-profile-clean
else
	profile_prepare = gcc-profile-prepare
	profile_make = gcc-profile-make
	profile_use = gcc-profile-use
	profile_clean = gcc-profile-clean
endif

ifeq ($(UNAME),Darwin)
	CXXFLAGS += -arch $(arch) -mmacosx-version-min=10.9
	LDFLAGS += -arch $(arch) -mmacosx-version-min=10.9
endif

### On mingw use Windows threads, otherwise POSIX
ifneq ($(comp),mingw)
	# On Android Bionic's C library comes with its own pthread implementation bundled in
	ifneq ($(arch),armv7)
		# Haiku has pthreads in its libroot, so only link it in on other platforms
		ifneq ($(UNAME),Haiku)
			LDFLAGS += -lpthread
		endif
	endif
endif

### 3.4 Debugging
ifeq ($(debug),no)
	CXXFLAGS += -DNDEBUG
else
	CXXFLAGS += -g
endif

### 3.5 Optimization
ifeq ($(optimize),yes)

	ifeq ($(comp),gcc)
		CXXFLAGS += -O3

		ifeq ($(UNAME),Darwin)
			ifeq ($(arch),i386)
				CXXFLAGS += -mdynamic-no-pic
			endif
			ifeq ($(arch),x86_64)
				CXXFLAGS += -mdynamic-no-pic
			endif
		endif

		ifeq ($(arch),armv7)
			CXXFLAGS += -fno-gcse -mthumb -march=armv7-a -mfloat-abi=softfp
		endif
	endif

	ifeq ($(comp),mingw)
		CXXFLAGS += -O3
	endif

	ifeq ($(comp),icc)
		ifeq ($(UNAME),Darwin)
			CXXFLAGS += -fast -mdynamic-no-pic
		else
			CXXFLAGS += -fast
		endif
	endif

	ifeq ($(comp),clang)
		CXXFLAGS += -O3

		ifeq ($(UNAME),Darwin)
			ifeq ($(pext),no)
				CXXFLAGS += -flto
				LDFLAGS += $(CXXFLAGS)
			endif
			ifeq ($(arch),i386)
				CXXFLAGS += -mdynamic-no-pic
			endif
			ifeq ($(arch),x86_64)
				CXXFLAGS += -mdynamic-no-pic
			endif
		endif
	endif
endif

### 3.6. Bits
ifeq ($(bits),64)
	CXXFLAGS += -DIS_64BIT
endif

### 3.7 prefetch
ifeq ($(prefetch),yes)
	ifeq ($(sse),yes)
		CXXFLAGS += -msse
		DEPENDFLAGS += -msse
	endif
else
	CXXFLAGS += -DNO_PREFETCH
endif

### 3.8 bsfq
ifeq ($(bsfq),yes)
	CXXFLAGS += -DUSE_BSFQ
endif

### 3.9 popcnt
ifeq ($(popcnt),yes)
	ifeq ($(comp),icc)
		CXXFLAGS += -msse3 -DUSE_POPCNT
	else
		CXXFLAGS += -msse3 -mpopcnt -DUSE_POPCNT
	endif
endif

### 3.10 pext
ifeq ($(pext),yes)
	CXXFLAGS += -DUSE_PEXT
	ifeq ($(comp),$(filter $(comp),gcc clang mingw))
		CXXFLAGS += -mbmi -mbmi2
	endif
endif

### 3.11 Link Time Optimization, it works since gcc 4.5 but not on mingw.
### This is a mix of compile and link time options because the lto link phase
### needs access to the optimization flags.
ifeq ($(comp),gcc)
	ifeq ($(optimize),yes)
	ifeq ($(debug),no)
		CXXFLAGS += -flto
		LDFLAGS += $(CXXFLAGS)
	endif
	endif
endif

### 3.12 Android 5 can only run position independent executables. Note that this
### breaks Android 4.0 and earlier.
ifeq ($(arch),armv7)
	CXXFLAGS += -fPIE
	LDFLAGS += -fPIE -pie
endif


### ==========================================================================
### Section 4. Public targets
### ==========================================================================

help:
	@echo ""
	@echo "To compile stockfish, type: "
	@echo ""
	@echo "make target ARCH=arch [COMP=comp]"
	@echo ""
	@echo "Supported targets:"
	@echo ""
	@echo "build                   > Standard build"
	@echo "profile-build           > PGO build"
	@echo "strip                   > Strip executable"
	@echo "install                 > Install executable"
	@echo "clean                   > Clean up"
	@echo ""
	@echo "Supported archs:"
	@echo ""
	@echo "x86-64                  > x86 64-bit"
	@echo "x86-64-modern           > x86 64-bit with popcnt support"
	@echo "x86-64-bmi2             > x86 64-bit with pext support"
	@echo "x86-32                  > x86 32-bit with SSE support"
	@echo "x86-32-old              > x86 32-bit fall back for old hardware"
	@echo "ppc-64                  > PPC 64-bit"
	@echo "ppc-32                  > PPC 32-bit"
	@echo "armv7                   > ARMv7 32-bit"
	@echo "general-64              > unspecified 64-bit"
	@echo "general-32              > unspecified 32-bit"
	@echo ""
	@echo "Supported compilers:"
	@echo ""
	@echo "gcc                     > Gnu compiler (default)"
	@echo "mingw                   > Gnu compiler with MinGW under Windows"
	@echo "clang                   > LLVM Clang compiler"
	@echo "icc                     > Intel compiler"
	@echo ""
	@echo "Examples. If you don't know what to do, you likely want to run: "
	@echo ""
	@echo "make build ARCH=x86-64    (This is for 64-bit systems)"
	@echo "make build ARCH=x86-32    (This is for 32-bit systems)"
	@echo ""

.PHONY: build profile-build
build:
	$(MAKE) ARCH=$(ARCH) COMP=$(COMP) config-sanity
	$(MAKE) ARCH=$(ARCH) COMP=$(COMP) all

profile-build:
	$(MAKE) ARCH=$(ARCH) COMP=$(COMP) config-sanity
	@echo ""
	@echo "Step 0/4. Preparing for profile build."
	$(MAKE) ARCH=$(ARCH) COMP=$(COMP) $(profile_prepare)
	@echo ""
	@echo "Step 1/4. Building executable for benchmark ..."
	@touch *.cpp *.h syzygy/*.cpp syzygy/*.h
	$(MAKE) ARCH=$(ARCH) COMP=$(COMP) $(profile_make)
	@echo ""
	@echo "Step 2/4. Running benchmark for pgo-build ..."
	@$(PGOBENCH) > /dev/null
	@echo ""
	@echo "Step 3/4. Building final executable ..."
	@touch *.cpp *.h syzygy/*.cpp syzygy/*.h
	$(MAKE) ARCH=$(ARCH) COMP=$(COMP) $(profile_use)
	@echo ""
	@echo "Step 4/4. Deleting profile data ..."
	$(MAKE) ARCH=$(ARCH) COMP=$(COMP) $(profile_clean)

strip:
	strip $(EXE)

install:
	-mkdir -p -m 755 $(BINDIR)
	-cp $(EXE) $(BINDIR)
	-strip $(BINDIR)/$(EXE)

clean:
	$(RM) $(EXE) $(EXE).exe *.o .depend *~ core bench.txt *.gcda ./syzygy/*.o ./syzygy/*.gcda

default:
	help

### ==========================================================================
### Section 5. Private targets
### ==========================================================================

all: $(EXE) .depend

config-sanity:
	@echo ""
	@echo "Config:"
	@echo "debug: '$(debug)'"
	@echo "optimize: '$(optimize)'"
	@echo "arch: '$(arch)'"
	@echo "bits: '$(bits)'"
	@echo "prefetch: '$(prefetch)'"
	@echo "bsfq: '$(bsfq)'"
	@echo "popcnt: '$(popcnt)'"
	@echo "sse: '$(sse)'"
	@echo "pext: '$(pext)'"
	@echo ""
	@echo "Flags:"
	@echo "CXX: $(CXX)"
	@echo "CXXFLAGS: $(CXXFLAGS)"
	@echo "LDFLAGS: $(LDFLAGS)"
	@echo ""
	@echo "Testing config sanity. If this fails, try 'make help' ..."
	@echo ""
	@test "$(debug)" = "yes" || test "$(debug)" = "no"
	@test "$(optimize)" = "yes" || test "$(optimize)" = "no"
	@test "$(arch)" = "any" || test "$(arch)" = "x86_64" || test "$(arch)" = "i386" || \
	 test "$(arch)" = "ppc64" || test "$(arch)" = "ppc" || test "$(arch)" = "armv7"
	@test "$(bits)" = "32" || test "$(bits)" = "64"
	@test "$(prefetch)" = "yes" || test "$(prefetch)" = "no"
	@test "$(bsfq)" = "yes" || test "$(bsfq)" = "no"
	@test "$(popcnt)" = "yes" || test "$(popcnt)" = "no"
	@test "$(sse)" = "yes" || test "$(sse)" = "no"
	@test "$(pext)" = "yes" || test "$(pext)" = "no"
	@test "$(comp)" = "gcc" || test "$(comp)" = "icc" || test "$(comp)" = "mingw" || test "$(comp)" = "clang"

$(EXE): $(OBJS)
	$(CXX) -o $@ $(OBJS) $(LDFLAGS)

gcc-profile-prepare:
	$(MAKE) ARCH=$(ARCH) COMP=$(COMP) gcc-profile-clean

gcc-profile-make:
	$(MAKE) ARCH=$(ARCH) COMP=$(COMP) \
	EXTRACXXFLAGS='-fprofile-generate' \
	EXTRALDFLAGS='-lgcov' \
	all

gcc-profile-use:
	$(MAKE) ARCH=$(ARCH) COMP=$(COMP) \
	EXTRACXXFLAGS='-fprofile-use -fno-peel-loops -fno-tracer' \
	EXTRALDFLAGS='-lgcov' \
	all

gcc-profile-clean:
	@rm -rf *.gcda *.gcno syzygy/*.gcda syzygy/*.gcno bench.txt

icc-profile-prepare:
	$(MAKE) ARCH=$(ARCH) COMP=$(COMP) icc-profile-clean
	@mkdir profdir

icc-profile-make:
	$(MAKE) ARCH=$(ARCH) COMP=$(COMP) \
	EXTRACXXFLAGS='-prof-gen=srcpos -prof_dir ./profdir' \
	all

icc-profile-use:
	$(MAKE) ARCH=$(ARCH) COMP=$(COMP) \
	EXTRACXXFLAGS='-prof_use -prof_dir ./profdir' \
	all

icc-profile-clean:
	@rm -rf profdir bench.txt

.depend:
	-@$(CXX) $(DEPENDFLAGS) -MM $(OBJS:.o=.cpp) > $@ 2> /dev/null

-include .depend
<|MERGE_RESOLUTION|>--- conflicted
+++ resolved
@@ -35,13 +35,8 @@
 
 ### Object files
 OBJS = benchmark.o bitbase.o bitboard.o endgame.o evaluate.o main.o \
-<<<<<<< HEAD
-	material.o misc.o movegen.o movepick.o notation.o pawns.o \
-	position.o search.o tbprobe.o thread.o timeman.o tt.o uci.o ucioption.o
-=======
 	material.o misc.o movegen.o movepick.o pawns.o position.o \
 	search.o thread.o timeman.o tt.o uci.o ucioption.o syzygy/tbprobe.o
->>>>>>> a4b98a05
 
 ### ==========================================================================
 ### Section 2. High-level Configuration
