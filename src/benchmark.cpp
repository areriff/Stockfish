/*
  Stockfish, a UCI chess playing engine derived from Glaurung 2.1
  Copyright (C) 2004-2008 Tord Romstad (Glaurung author)
  Copyright (C) 2008-2014 Marco Costalba, Joona Kiiski, Tord Romstad

  Stockfish is free software: you can redistribute it and/or modify
  it under the terms of the GNU General Public License as published by
  the Free Software Foundation, either version 3 of the License, or
  (at your option) any later version.

  Stockfish is distributed in the hope that it will be useful,
  but WITHOUT ANY WARRANTY; without even the implied warranty of
  MERCHANTABILITY or FITNESS FOR A PARTICULAR PURPOSE.  See the
  GNU General Public License for more details.

  You should have received a copy of the GNU General Public License
  along with this program.  If not, see <http://www.gnu.org/licenses/>.
*/

#include <algorithm>
#include <fstream>
#include <iostream>
#include <istream>
#include <vector>

#include "misc.h"
#include "notation.h"
#include "position.h"
#include "search.h"
#include "thread.h"
#include "tt.h"
#include "ucioption.h"

using namespace std;

static const char* Defaults[] = {
  "rnbqkbnr/pppppppp/8/8/8/8/PPPPPPPP/RNBQKBNR w KQkq - 0 1",
  "r3k2r/p1ppqpb1/bn2pnp1/3PN3/1p2P3/2N2Q1p/PPPBBPPP/R3K2R w KQkq - 0 10",
  "8/2p5/3p4/KP5r/1R3p1k/8/4P1P1/8 w - - 0 11",
  "4rrk1/pp1n3p/3q2pQ/2p1pb2/2PP4/2P3N1/P2B2PP/4RRK1 b - - 7 19",
  "rq3rk1/ppp2ppp/1bnpb3/3N2B1/3NP3/7P/PPPQ1PP1/2KR3R w - - 7 14",
  "r1bq1r1k/1pp1n1pp/1p1p4/4p2Q/4Pp2/1BNP4/PPP2PPP/3R1RK1 w - - 2 14",
  "r3r1k1/2p2ppp/p1p1bn2/8/1q2P3/2NPQN2/PPP3PP/R4RK1 b - - 2 15",
  "r1bbk1nr/pp3p1p/2n5/1N4p1/2Np1B2/8/PPP2PPP/2KR1B1R w kq - 0 13",
  "r1bq1rk1/ppp1nppp/4n3/3p3Q/3P4/1BP1B3/PP1N2PP/R4RK1 w - - 1 16",
  "4r1k1/r1q2ppp/ppp2n2/4P3/5Rb1/1N1BQ3/PPP3PP/R5K1 w - - 1 17",
  "2rqkb1r/ppp2p2/2npb1p1/1N1Nn2p/2P1PP2/8/PP2B1PP/R1BQK2R b KQ - 0 11",
  "r1bq1r1k/b1p1npp1/p2p3p/1p6/3PP3/1B2NN2/PP3PPP/R2Q1RK1 w - - 1 16",
  "3r1rk1/p5pp/bpp1pp2/8/q1PP1P2/b3P3/P2NQRPP/1R2B1K1 b - - 6 22",
  "r1q2rk1/2p1bppp/2Pp4/p6b/Q1PNp3/4B3/PP1R1PPP/2K4R w - - 2 18",
  "4k2r/1pb2ppp/1p2p3/1R1p4/3P4/2r1PN2/P4PPP/1R4K1 b - - 3 22",
  "3q2k1/pb3p1p/4pbp1/2r5/PpN2N2/1P2P2P/5PP1/Q2R2K1 b - - 4 26",
  "6k1/6p1/6Pp/ppp5/3pn2P/1P3K2/1PP2P2/3N4 b - - 0 1",
  "3b4/5kp1/1p1p1p1p/pP1PpP1P/P1P1P3/3KN3/8/8 w - - 0 1",
  "2K5/p7/7P/5pR1/8/5k2/r7/8 w - - 0 1",
  "8/6pk/1p6/8/PP3p1p/5P2/4KP1q/3Q4 w - - 0 1",
  "7k/3p2pp/4q3/8/4Q3/5Kp1/P6b/8 w - - 0 1",
  "8/2p5/8/2kPKp1p/2p4P/2P5/3P4/8 w - - 0 1",
  "8/1p3pp1/7p/5P1P/2k3P1/8/2K2P2/8 w - - 0 1",
  "8/pp2r1k1/2p1p3/3pP2p/1P1P1P1P/P5KR/8/8 w - - 0 1",
  "8/3p4/p1bk3p/Pp6/1Kp1PpPp/2P2P1P/2P5/5B2 b - - 0 1",
  "5k2/7R/4P2p/5K2/p1r2P1p/8/8/8 b - - 0 1",
  "6k1/6p1/P6p/r1N5/5p2/7P/1b3PP1/4R1K1 w - - 0 1",
  "1r3k2/4q3/2Pp3b/3Bp3/2Q2p2/1p1P2P1/1P2KP2/3N4 w - - 0 1",
  "6k1/4pp1p/3p2p1/P1pPb3/R7/1r2P1PP/3B1P2/6K1 w - - 0 1",
  "8/3p3B/5p2/5P2/p7/PP5b/k7/6K1 w - - 0 1"
};


/// benchmark() runs a simple benchmark by letting Stockfish analyze a set
/// of positions for a given limit each. There are five parameters: the
/// transposition table size, the number of search threads that should
/// be used, the limit value spent for each position (optional, default is
/// depth 13), an optional file name where to look for positions in FEN
/// format (defaults are the positions defined above) and the type of the
/// limit value: depth (default), time in secs or number of nodes.

void benchmark(const Position& current, istream& is) {

  string token;
  Search::LimitsType limits;
  vector<string> fens;

  // Assign default values to missing arguments
  string ttSize    = (is >> token) ? token : "16";
  string threads   = (is >> token) ? token : "1";
  string limit     = (is >> token) ? token : "13";
  string fenFile   = (is >> token) ? token : "default";
  string limitType = (is >> token) ? token : "depth";

  Options["Hash"]    = ttSize;
  Options["Threads"] = threads;
  TT.clear();

  if (limitType == "time")
      limits.movetime = 1000 * atoi(limit.c_str()); // movetime is in ms

  else if (limitType == "nodes")
      limits.nodes = atoi(limit.c_str());

  else if (limitType == "mate")
      limits.mate = atoi(limit.c_str());

  else
      limits.depth = atoi(limit.c_str());

  if (fenFile == "default")
      fens.assign(Defaults, Defaults + 30);

  else if (fenFile == "current")
      fens.push_back(current.fen());

  else
  {
      string fen;
      ifstream file(fenFile.c_str());

      if (!file.is_open())
      {
          cerr << "Unable to open file " << fenFile << endl;
          return;
      }

      while (getline(file, fen))
          if (!fen.empty())
              fens.push_back(fen);

      file.close();
  }

  uint64_t nodes = 0;
  Search::StateStackPtr st;
  Time::point elapsed = Time::now();

  for (size_t i = 0; i < fens.size(); ++i)
  {
      Position pos(fens[i], Options["UCI_Chess960"], Threads.main());

      cerr << "\nPosition: " << i + 1 << '/' << fens.size() << endl;

<<<<<<< HEAD
      if (limitType == "divide")
          for (MoveList<LEGAL> it(pos); *it; ++it)
          {
              pos.do_move(*it, pos.next_state_info());
              uint64_t cnt = limits.depth > 1 ? Search::perft(pos, (limits.depth - 1) * ONE_PLY) : 1;
              pos.undo_move();
              cerr << move_to_uci(*it, pos.is_chess960()) << ": " << cnt << endl;
              nodes += cnt;
          }
      else if (limitType == "perft")
      {
          uint64_t cnt = Search::perft(pos, limits.depth * ONE_PLY);
          cerr << "\nPerft " << limits.depth  << " leaf nodes: " << cnt << endl;
          nodes += cnt;
      }
=======
      if (limitType == "perft")
          nodes += Search::perft<true>(pos, limits.depth * ONE_PLY);

>>>>>>> 480682b6
      else
      {
          Threads.start_thinking(pos, limits, st);
          Threads.wait_for_think_finished();
          nodes += Search::RootPos.nodes_searched();
      }
  }

  elapsed = std::max(Time::now() - elapsed, Time::point(1)); // Avoid a 'divide by zero'

  dbg_print(); // Just before to exit

  cerr << "\n==========================="
       << "\nTotal time (ms) : " << elapsed
       << "\nNodes searched  : " << nodes
       << "\nNodes/second    : " << 1000 * nodes / elapsed << endl;
}<|MERGE_RESOLUTION|>--- conflicted
+++ resolved
@@ -138,27 +138,18 @@
 
       cerr << "\nPosition: " << i + 1 << '/' << fens.size() << endl;
 
-<<<<<<< HEAD
       if (limitType == "divide")
           for (MoveList<LEGAL> it(pos); *it; ++it)
           {
               pos.do_move(*it, pos.next_state_info());
-              uint64_t cnt = limits.depth > 1 ? Search::perft(pos, (limits.depth - 1) * ONE_PLY) : 1;
+              uint64_t cnt = limits.depth > 1 ? Search::perft<true>(pos, (limits.depth - 1) * ONE_PLY) : 1;
               pos.undo_move();
               cerr << move_to_uci(*it, pos.is_chess960()) << ": " << cnt << endl;
               nodes += cnt;
           }
       else if (limitType == "perft")
-      {
-          uint64_t cnt = Search::perft(pos, limits.depth * ONE_PLY);
-          cerr << "\nPerft " << limits.depth  << " leaf nodes: " << cnt << endl;
-          nodes += cnt;
-      }
-=======
-      if (limitType == "perft")
           nodes += Search::perft<true>(pos, limits.depth * ONE_PLY);
 
->>>>>>> 480682b6
       else
       {
           Threads.start_thinking(pos, limits, st);
