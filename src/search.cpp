--- conflicted
+++ resolved
@@ -150,23 +150,13 @@
 template<bool Root>
 uint64_t Search::perft(Position& pos, Depth depth) {
 
-<<<<<<< HEAD
   StateInfo& st = pos.next_state_info();
-  uint64_t cnt = 0;
-=======
-  StateInfo st;
   uint64_t cnt, nodes = 0;
->>>>>>> 480682b6
   CheckInfo ci(pos);
   const bool leaf = (depth == 2 * ONE_PLY);
 
   for (MoveList<LEGAL> it(pos); *it; ++it)
   {
-<<<<<<< HEAD
-      pos.do_move(*it, st, ci, pos.gives_check(*it, ci));
-      cnt += leaf ? MoveList<LEGAL>(pos).size() : ::perft(pos, depth - ONE_PLY);
-      pos.undo_move();
-=======
       if (Root && depth <= ONE_PLY)
           cnt = 1, nodes++;
       else
@@ -174,11 +164,10 @@
           pos.do_move(*it, st, ci, pos.gives_check(*it, ci));
           cnt = leaf ? MoveList<LEGAL>(pos).size() : perft<false>(pos, depth - ONE_PLY);
           nodes += cnt;
-          pos.undo_move(*it);
+          pos.undo_move();
       }
       if (Root)
           sync_cout << move_to_uci(*it, pos.is_chess960()) << ": " << cnt << sync_endl;
->>>>>>> 480682b6
   }
   return nodes;
 }
@@ -208,23 +197,7 @@
       goto finalize;
   }
 
-<<<<<<< HEAD
-  if (Options["Write Search Log"])
-  {
-      Log log(Options["Search Log Filename"]);
-      log << "\nSearching: "  << RootPos.fen()
-          << "\ninfinite: "   << Limits.infinite
-          << " ponder: "      << Limits.ponder
-          << " time: "        << Limits.time[RootPos.side_to_move()]
-          << " increment: "   << Limits.inc[RootPos.side_to_move()]
-          << " moves to go: " << Limits.movestogo
-          << "\n" << std::endl;
-  }
-
-  // Reset the threads, still sleeping
-=======
   // Reset the threads, still sleeping: will wake up at split time
->>>>>>> 480682b6
   for (size_t i = 0; i < Threads.size(); ++i)
       Threads[i]->maxPly = 0;
 
@@ -242,27 +215,9 @@
 
   Threads.timer->run = false; // Stop the timer
 
-<<<<<<< HEAD
   for (size_t i = 1; i < Threads.size(); ++i)
       RootPos.this_thread()->wait_for(Threads[i]->finished);
 
-  if (Options["Write Search Log"])
-  {
-      Time::point elapsed = Time::now() - SearchTime + 1;
-
-      Log log(Options["Search Log Filename"]);
-      log << "Nodes: "          << RootPos.nodes_searched()
-          << "\nNodes/second: " << RootPos.nodes_searched() * 1000 / elapsed
-          << "\nBest move: "    << move_to_san(RootPos, RootMoves[0].pv[0]);
-
-      StateInfo& st = RootPos.next_state_info();
-      RootPos.do_move(RootMoves[0].pv[0], st);
-      log << "\nPonder move: " << move_to_san(RootPos, RootMoves[0].pv[1]) << std::endl;
-      RootPos.undo_move();
-  }
-
-=======
->>>>>>> 480682b6
 finalize:
 
   // When search is stopped this info is not printed
@@ -846,15 +801,7 @@
       {
           // Move count based pruning
           if (   depth < 16 * ONE_PLY
-<<<<<<< HEAD
-              && moveCount >= FutilityMoveCounts[improving][depth] )
-=======
               && moveCount >= FutilityMoveCounts[improving][depth])
-          {
-              if (SpNode)
-                  splitPoint->mutex.lock();
-
->>>>>>> 480682b6
               continue;
 
           predictedDepth = newDepth - reduction<PvNode>(improving, depth, moveCount);
@@ -1103,7 +1050,6 @@
           && ss->ply < 64
           && depth >= Threads.minimumSplitDepth)
       {
-<<<<<<< HEAD
           // first make sure this node is free of old slaves
           while (splitPoint->slavesMask);
           // memory barrier, in C++11 this can be done within the standard
@@ -1122,18 +1068,6 @@
           asm volatile("" ::: "memory");
           thisThread->set_splitpoint(ss->ply);
           split = true;
-=======
-          assert(bestValue > -VALUE_INFINITE && bestValue < beta);
-
-          thisThread->split(pos, ss, alpha, beta, &bestValue, &bestMove,
-                            depth, moveCount, &mp, NT, cutNode);
-
-          if (Signals.stop || thisThread->cutoff_occurred())
-              return VALUE_ZERO;
-
-          if (bestValue >= beta)
-              break;
->>>>>>> 480682b6
       }
     }
 
@@ -1642,7 +1576,6 @@
 
   while (!exit)
   {
-<<<<<<< HEAD
       if (!searching)
       {
           Threads.mutex.unlock();
@@ -1722,15 +1655,6 @@
               masterThread->searchStack-2 + split_ply, 5 * sizeof(Stack));
 
   splitPoint->mutex.unlock();
-=======
-      // If this thread has been assigned work, launch a search
-      while (searching)
-      {
-          Threads.mutex.lock();
-
-          assert(activeSplitPoint);
-          SplitPoint* sp = activeSplitPoint;
->>>>>>> 480682b6
 
   activeSplitPoint = splitPoint;
   Position& pos = *activePosition;
@@ -1834,7 +1758,6 @@
 
   clear_abort(ply);
 
-<<<<<<< HEAD
   for (; basePly > ply - 1; --basePly)
       if (pos.state[basePly].move != MOVE_NULL)
           pos.undo_move();
@@ -1844,26 +1767,6 @@
   masterThread = old_master;
   activeSplitPoint = old_sp;
   basePly = old_base;
-=======
-      // Grab the lock to avoid races with Thread::notify_one()
-      mutex.lock();
-
-      // If we are master and all slaves have finished then exit idle_loop
-      if (this_sp && this_sp->slavesMask.none())
-      {
-          assert(!searching);
-          mutex.unlock();
-          break;
-      }
-
-      // If we are not searching, wait for a condition to be signaled instead of
-      // wasting CPU time polling for work.
-      if (!searching && !exit)
-          sleepCondition.wait(mutex);
-
-      mutex.unlock();
-  }
->>>>>>> 480682b6
 }
 
 void Thread::init_search_threads() {
