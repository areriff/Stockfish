/*
  Stockfish, a UCI chess playing engine derived from Glaurung 2.1
  Copyright (C) 2004-2008 Tord Romstad (Glaurung author)
  Copyright (C) 2008-2013 Marco Costalba, Joona Kiiski, Tord Romstad

  Stockfish is free software: you can redistribute it and/or modify
  it under the terms of the GNU General Public License as published by
  the Free Software Foundation, either version 3 of the License, or
  (at your option) any later version.

  Stockfish is distributed in the hope that it will be useful,
  but WITHOUT ANY WARRANTY; without even the implied warranty of
  MERCHANTABILITY or FITNESS FOR A PARTICULAR PURPOSE.  See the
  GNU General Public License for more details.

  You should have received a copy of the GNU General Public License
  along with this program.  If not, see <http://www.gnu.org/licenses/>.
*/

#include <algorithm>
#include <cassert>
#include <cmath>
#include <cstring>
#include <iostream>
#include <sstream>

#include "book.h"
#include "evaluate.h"
#include "movegen.h"
#include "movepick.h"
#include "notation.h"
#include "search.h"
#include "timeman.h"
#include "thread.h"
#include "tt.h"
#include "ucioption.h"

namespace Search {

  volatile SignalsType Signals;
  LimitsType Limits;
  std::vector<RootMove> RootMoves;
  Position RootPos;
  Color RootColor;
  Time::point SearchTime;
  StateStackPtr SetupStates;
}

using std::string;
using Eval::evaluate;
using namespace Search;

namespace {

  // Set to true to force running with one thread. Used for debugging
  const bool FakeSplit = false;

  // This is the minimum interval in msec between two check_time() calls
  const int TimerResolution = 5;

  // Different node types, used as template parameter
  enum NodeType { Root, PV, NonPV, SplitPointRoot, SplitPointPV, SplitPointNonPV };

  // Dynamic razoring margin based on depth
  inline Value razor_margin(Depth d) { return Value(512 + 16 * int(d)); }

  // Futility lookup tables (initialized at startup) and their access functions
  Value FutilityMargins[16][64]; // [depth][moveNumber]
  int FutilityMoveCounts[32];    // [depth]

  inline Value futility_margin(Depth d, int mn) {

    return d < 7 * ONE_PLY ? FutilityMargins[std::max(int(d), 1)][std::min(mn, 63)]
                           : 2 * VALUE_INFINITE;
  }

  // Reduction lookup tables (initialized at startup) and their access function
  int8_t Reductions[2][64][64]; // [pv][depth][moveNumber]

  template <bool PvNode> inline Depth reduction(Depth d, int mn) {

    return (Depth) Reductions[PvNode][std::min(int(d) / ONE_PLY, 63)][std::min(mn, 63)];
  }

  size_t PVSize, PVIdx;
  TimeManager TimeMgr;
  int BestMoveChanges;
  Value DrawValue[COLOR_NB];
  HistoryStats History;
  GainsStats Gains;
  CountermovesStats Countermoves;

  template <NodeType NT>
  Value search(Position& pos, Stack* ss, Value alpha, Value beta, Depth depth, bool cutNode);

  template <NodeType NT, bool InCheck>
  Value qsearch(Position& pos, Stack* ss, Value alpha, Value beta, Depth depth);

  void id_loop(Position& pos);
  Value value_to_tt(Value v, int ply);
  Value value_from_tt(Value v, int ply);
  bool check_is_dangerous(const Position& pos, Move move, Value futilityBase, Value beta);
  bool allows(const Position& pos, Move first, Move second);
  bool refutes(const Position& pos, Move first, Move second);
  string uci_pv(const Position& pos, int depth, Value alpha, Value beta);

  struct Skill {
    Skill(int l) : level(l), best(MOVE_NONE) {}
   ~Skill() {
      if (enabled()) // Swap best PV line with the sub-optimal one
          std::swap(RootMoves[0], *std::find(RootMoves.begin(),
                    RootMoves.end(), best ? best : pick_move()));
    }

    bool enabled() const { return level < 20; }
    bool time_to_pick(int depth) const { return depth == 1 + level; }
    Move pick_move();

    int level;
    Move best;
  };

} // namespace


/// Search::init() is called during startup to initialize various lookup tables

void Search::init() {

  int d;  // depth (ONE_PLY == 2)
  int hd; // half depth (ONE_PLY == 1)
  int mc; // moveCount

  // Init reductions array
  for (hd = 1; hd < 64; hd++) for (mc = 1; mc < 64; mc++)
  {
      double    pvRed = log(double(hd)) * log(double(mc)) / 3.0;
      double nonPVRed = 0.33 + log(double(hd)) * log(double(mc)) / 2.25;
      Reductions[1][hd][mc] = (int8_t) (   pvRed >= 1.0 ? floor(   pvRed * int(ONE_PLY)) : 0);
      Reductions[0][hd][mc] = (int8_t) (nonPVRed >= 1.0 ? floor(nonPVRed * int(ONE_PLY)) : 0);
  }

  // Init futility margins array
  for (d = 1; d < 16; d++) for (mc = 0; mc < 64; mc++)
      FutilityMargins[d][mc] = Value(112 * int(log(double(d * d) / 2) / log(2.0) + 1.001) - 8 * mc + 45);

  // Init futility move count array
  for (d = 0; d < 32; d++)
      FutilityMoveCounts[d] = int(3.001 + 0.3 * pow(double(d), 1.8));
}


/// Search::perft() is our utility to verify move generation. All the leaf nodes
/// up to the given depth are generated and counted and the sum returned.

size_t Search::perft(Position& pos, Depth depth) {

  // At the last ply just return the number of legal moves (leaf nodes)
  if (depth == ONE_PLY)
      return MoveList<LEGAL>(pos).size();

  StateInfo st;
  size_t cnt = 0;
  CheckInfo ci(pos);

  for (MoveList<LEGAL> it(pos); *it; ++it)
  {
      pos.do_move(*it, st, ci, pos.move_gives_check(*it, ci));
      cnt += perft(pos, depth - ONE_PLY);
      pos.undo_move(*it);
  }

  return cnt;
}


/// Search::think() is the external interface to Stockfish's search, and is
/// called by the main thread when the program receives the UCI 'go' command. It
/// searches from RootPos and at the end prints the "bestmove" to output.

void Search::think() {

  static PolyglotBook book; // Defined static to initialize the PRNG only once

  RootColor = RootPos.side_to_move();
  TimeMgr.init(Limits, RootPos.game_ply(), RootColor);

  if (RootMoves.empty())
  {
      RootMoves.push_back(MOVE_NONE);
      sync_cout << "info depth 0 score "
                << score_to_uci(RootPos.checkers() ? -VALUE_MATE : VALUE_DRAW)
                << sync_endl;

      goto finalize;
  }

  if (Options["OwnBook"] && !Limits.infinite && !Limits.mate)
  {
      Move bookMove = book.probe(RootPos, Options["Book File"], Options["Best Book Move"]);

      if (bookMove && std::count(RootMoves.begin(), RootMoves.end(), bookMove))
      {
          std::swap(RootMoves[0], *std::find(RootMoves.begin(), RootMoves.end(), bookMove));
          goto finalize;
      }
  }

  if (Options["Contempt Factor"] && !Options["UCI_AnalyseMode"])
  {
      int cf = Options["Contempt Factor"] * PawnValueMg / 100; // From centipawns
      cf = cf * Material::game_phase(RootPos) / PHASE_MIDGAME; // Scale down with phase
      DrawValue[ RootColor] = VALUE_DRAW - Value(cf);
      DrawValue[~RootColor] = VALUE_DRAW + Value(cf);
  }
  else
      DrawValue[WHITE] = DrawValue[BLACK] = VALUE_DRAW;

  if (Options["Use Search Log"])
  {
      Log log(Options["Search Log Filename"]);
      log << "\nSearching: "  << RootPos.fen()
          << "\ninfinite: "   << Limits.infinite
          << " ponder: "      << Limits.ponder
          << " time: "        << Limits.time[RootColor]
          << " increment: "   << Limits.inc[RootColor]
          << " moves to go: " << Limits.movestogo
          << std::endl;
  }

  // Reset the threads, still sleeping: will be wake up at split time
  for (size_t i = 0; i < Threads.size(); i++)
      Threads[i]->maxPly = 0;

  Threads.sleepWhileIdle = Options["Use Sleeping Threads"];

  // Set best timer interval to avoid lagging under time pressure. Timer is
  // used to check for remaining available thinking time.
  Threads.timer->msec =
  Limits.use_time_management() ? std::min(100, std::max(TimeMgr.available_time() / 16, TimerResolution)) :
                  Limits.nodes ? 2 * TimerResolution
                               : 100;

  Threads.timer->notify_one(); // Wake up the recurring timer

  id_loop(RootPos); // Let's start searching !

  Threads.timer->msec = 0; // Stop the timer
  Threads.sleepWhileIdle = true; // Send idle threads to sleep

  if (Options["Use Search Log"])
  {
      Time::point elapsed = Time::now() - SearchTime + 1;

      Log log(Options["Search Log Filename"]);
      log << "Nodes: "          << RootPos.nodes_searched()
          << "\nNodes/second: " << RootPos.nodes_searched() * 1000 / elapsed
          << "\nBest move: "    << move_to_san(RootPos, RootMoves[0].pv[0]);

      StateInfo st;
      RootPos.do_move(RootMoves[0].pv[0], st);
      log << "\nPonder move: " << move_to_san(RootPos, RootMoves[0].pv[1]) << std::endl;
      RootPos.undo_move(RootMoves[0].pv[0]);
  }

finalize:

  // When search is stopped this info is not printed
  sync_cout << "info nodes " << RootPos.nodes_searched()
            << " time " << Time::now() - SearchTime + 1 << sync_endl;

  // When we reach max depth we arrive here even without Signals.stop is raised,
  // but if we are pondering or in infinite search, according to UCI protocol,
  // we shouldn't print the best move before the GUI sends a "stop" or "ponderhit"
  // command. We simply wait here until GUI sends one of those commands (that
  // raise Signals.stop).
  if (!Signals.stop && (Limits.ponder || Limits.infinite))
  {
      Signals.stopOnPonderhit = true;
      RootPos.this_thread()->wait_for(Signals.stop);
  }

  // Best move could be MOVE_NONE when searching on a stalemate position
  sync_cout << "bestmove " << move_to_uci(RootMoves[0].pv[0], RootPos.is_chess960())
            << " ponder "  << move_to_uci(RootMoves[0].pv[1], RootPos.is_chess960())
            << sync_endl;
}


namespace {

  // id_loop() is the main iterative deepening loop. It calls search() repeatedly
  // with increasing depth until the allocated thinking time has been consumed,
  // user stops the search, or the maximum search depth is reached.

  void id_loop(Position& pos) {

    Stack stack[MAX_PLY_PLUS_2], *ss = stack+1; // To allow referencing (ss-1)
    int depth, prevBestMoveChanges;
    Value bestValue, alpha, beta, delta;

    memset(ss-1, 0, 4 * sizeof(Stack));
    depth = BestMoveChanges = 0;
    bestValue = delta = -VALUE_INFINITE;
    (ss-1)->currentMove = MOVE_NULL; // Hack to skip update gains
    TT.new_search();
    History.clear();
    Gains.clear();
    Countermoves.clear();

    PVSize = Options["MultiPV"];
    Skill skill(Options["Skill Level"]);

    // Do we have to play with skill handicap? In this case enable MultiPV search
    // that we will use behind the scenes to retrieve a set of possible moves.
    if (skill.enabled() && PVSize < 4)
        PVSize = 4;

    PVSize = std::min(PVSize, RootMoves.size());

    // Iterative deepening loop until requested to stop or target depth reached
    while (++depth <= MAX_PLY && !Signals.stop && (!Limits.depth || depth <= Limits.depth))
    {
        // Save last iteration's scores before first PV line is searched and all
        // the move scores but the (new) PV are set to -VALUE_INFINITE.
        for (size_t i = 0; i < RootMoves.size(); i++)
            RootMoves[i].prevScore = RootMoves[i].score;

        prevBestMoveChanges = BestMoveChanges; // Only sensible when PVSize == 1
        BestMoveChanges = 0;

        // MultiPV loop. We perform a full root search for each PV line
        for (PVIdx = 0; PVIdx < PVSize; PVIdx++)
        {
            // Set aspiration window default width
            if (depth >= 5 && abs(RootMoves[PVIdx].prevScore) < VALUE_KNOWN_WIN)
            {
                delta = Value(16);
                alpha = RootMoves[PVIdx].prevScore - delta;
                beta  = RootMoves[PVIdx].prevScore + delta;
            }
            else
            {
                alpha = -VALUE_INFINITE;
                beta  =  VALUE_INFINITE;
            }

            // Start with a small aspiration window and, in case of fail high/low,
            // research with bigger window until not failing high/low anymore.
            while (true)
            {
<<<<<<< HEAD
                // Search starts from ss+1 to allow referencing (ss-1). This is
                // needed by update gains and ss copy when splitting at Root.
                bestValue = search<Root>(pos, ss+1, alpha, beta, depth * ONE_PLY, false);
=======
                bestValue = search<Root>(pos, ss, alpha, beta, depth * ONE_PLY);
>>>>>>> 1b7223a5

                // Bring to front the best move. It is critical that sorting is
                // done with a stable algorithm because all the values but the first
                // and eventually the new best one are set to -VALUE_INFINITE and
                // we want to keep the same order for all the moves but the new
                // PV that goes to the front. Note that in case of MultiPV search
                // the already searched PV lines are preserved.
                std::stable_sort(RootMoves.begin() + PVIdx, RootMoves.end());

                // Write PV back to transposition table in case the relevant
                // entries have been overwritten during the search.
                for (size_t i = 0; i <= PVIdx; i++)
                    RootMoves[i].insert_pv_in_tt(pos);

                // If search has been stopped return immediately. Sorting and
                // writing PV back to TT is safe becuase RootMoves is still
                // valid, although refers to previous iteration.
                if (Signals.stop)
                    return;

                // In case of failing high/low increase aspiration window and
                // research, otherwise exit the loop.
                if (bestValue > alpha && bestValue < beta)
                    break;

                // Give some update (without cluttering the UI) before to research
                if (Time::now() - SearchTime > 3000)
                    sync_cout << uci_pv(pos, depth, alpha, beta) << sync_endl;

                if (abs(bestValue) >= VALUE_KNOWN_WIN)
                {
                    alpha = -VALUE_INFINITE;
                    beta  =  VALUE_INFINITE;
                }
                else if (bestValue >= beta)
                {
                    beta += delta;
                    delta += delta / 2;
                }
                else
                {
                    Signals.failedLowAtRoot = true;
                    Signals.stopOnPonderhit = false;

                    alpha -= delta;
                    delta += delta / 2;
                }

                assert(alpha >= -VALUE_INFINITE && beta <= VALUE_INFINITE);
            }

            // Sort the PV lines searched so far and update the GUI
            std::stable_sort(RootMoves.begin(), RootMoves.begin() + PVIdx + 1);

            if (PVIdx + 1 == PVSize || Time::now() - SearchTime > 3000)
                sync_cout << uci_pv(pos, depth, alpha, beta) << sync_endl;
        }

        // Do we need to pick now the sub-optimal best move ?
        if (skill.enabled() && skill.time_to_pick(depth))
            skill.pick_move();

        if (Options["Use Search Log"])
        {
            RootMove& rm = RootMoves[0];
            if (skill.best != MOVE_NONE)
                rm = *std::find(RootMoves.begin(), RootMoves.end(), skill.best);

            Log log(Options["Search Log Filename"]);
            log << pretty_pv(pos, depth, rm.score, Time::now() - SearchTime, rm.pv.data())
                << std::endl;
        }

        // Do we have found a "mate in x"?
        if (   Limits.mate
            && bestValue >= VALUE_MATE_IN_MAX_PLY
            && VALUE_MATE - bestValue <= 2 * Limits.mate)
            Signals.stop = true;

        // Do we have time for the next iteration? Can we stop searching now?
        if (Limits.use_time_management() && !Signals.stopOnPonderhit)
        {
            bool stop = false; // Local variable, not the volatile Signals.stop

            // Take in account some extra time if the best move has changed
            if (depth > 4 && depth < 50 &&  PVSize == 1)
                TimeMgr.pv_instability(BestMoveChanges, prevBestMoveChanges);

            // Stop search if most of available time is already consumed. We
            // probably don't have enough time to search the first move at the
            // next iteration anyway.
            if (Time::now() - SearchTime > (TimeMgr.available_time() * 62) / 100)
                stop = true;

            // Stop search early if one move seems to be much better than others
            if (    depth >= 12
                && !stop
                &&  PVSize == 1
                &&  bestValue > VALUE_MATED_IN_MAX_PLY
                && (   RootMoves.size() == 1
                    || Time::now() - SearchTime > (TimeMgr.available_time() * 20) / 100))
            {
                Value rBeta = bestValue - 2 * PawnValueMg;
                ss->excludedMove = RootMoves[0].pv[0];
                ss->skipNullMove = true;
                Value v = search<NonPV>(pos, ss, rBeta - 1, rBeta, (depth - 3) * ONE_PLY, true);
                ss->skipNullMove = false;
                ss->excludedMove = MOVE_NONE;

                if (v < rBeta)
                    stop = true;
            }

            if (stop)
            {
                // If we are allowed to ponder do not stop the search now but
                // keep pondering until GUI sends "ponderhit" or "stop".
                if (Limits.ponder)
                    Signals.stopOnPonderhit = true;
                else
                    Signals.stop = true;
            }
        }
    }
  }


  // search<>() is the main search function for both PV and non-PV nodes and for
  // normal and SplitPoint nodes. When called just after a split point the search
  // is simpler because we have already probed the hash table, done a null move
  // search, and searched the first move before splitting, we don't have to repeat
  // all this work again. We also don't need to store anything to the hash table
  // here: This is taken care of after we return from the split point.

  template <NodeType NT>
  Value search(Position& pos, Stack* ss, Value alpha, Value beta, Depth depth, bool cutNode) {

    const bool PvNode   = (NT == PV || NT == Root || NT == SplitPointPV || NT == SplitPointRoot);
    const bool SpNode   = (NT == SplitPointPV || NT == SplitPointNonPV || NT == SplitPointRoot);
    const bool RootNode = (NT == Root || NT == SplitPointRoot);

    assert(alpha >= -VALUE_INFINITE && alpha < beta && beta <= VALUE_INFINITE);
    assert(PvNode || (alpha == beta - 1));
    assert(depth > DEPTH_ZERO);

    Move movesSearched[64];
    StateInfo st;
    const TTEntry *tte;
    SplitPoint* splitPoint;
    Key posKey;
    Move ttMove, move, excludedMove, bestMove, threatMove;
    Depth ext, newDepth;
    Value bestValue, value, ttValue;
    Value eval, nullValue, futilityValue;
    bool inCheck, givesCheck, pvMove, singularExtensionNode;
    bool captureOrPromotion, dangerous, doFullDepthSearch;
    int moveCount, playedMoveCount;

    // Step 1. Initialize node
    Thread* thisThread = pos.this_thread();
    moveCount = playedMoveCount = 0;
    inCheck = pos.checkers();

    if (SpNode)
    {
        splitPoint = ss->splitPoint;
        bestMove   = splitPoint->bestMove;
        threatMove = splitPoint->threatMove;
        bestValue  = splitPoint->bestValue;
        tte = NULL;
        ttMove = excludedMove = MOVE_NONE;
        ttValue = VALUE_NONE;

        assert(splitPoint->bestValue > -VALUE_INFINITE && splitPoint->moveCount > 0);

        goto split_point_start;
    }

    bestValue = -VALUE_INFINITE;
    ss->currentMove = threatMove = (ss+1)->excludedMove = bestMove = MOVE_NONE;
    ss->ply = (ss-1)->ply + 1;
    ss->futilityMoveCount = 0;
    (ss+1)->skipNullMove = false; (ss+1)->reduction = DEPTH_ZERO;
    (ss+2)->killers[0] = (ss+2)->killers[1] = MOVE_NONE;

    // Used to send selDepth info to GUI
    if (PvNode && thisThread->maxPly < ss->ply)
        thisThread->maxPly = ss->ply;

    if (!RootNode)
    {
        // Step 2. Check for aborted search and immediate draw
        if (Signals.stop || pos.is_draw() || ss->ply > MAX_PLY)
            return DrawValue[pos.side_to_move()];

        // Step 3. Mate distance pruning. Even if we mate at the next move our score
        // would be at best mate_in(ss->ply+1), but if alpha is already bigger because
        // a shorter mate was found upward in the tree then there is no need to search
        // further, we will never beat current alpha. Same logic but with reversed signs
        // applies also in the opposite condition of being mated instead of giving mate,
        // in this case return a fail-high score.
        alpha = std::max(mated_in(ss->ply), alpha);
        beta = std::min(mate_in(ss->ply+1), beta);
        if (alpha >= beta)
            return alpha;
    }

    // Step 4. Transposition table lookup
    // We don't want the score of a partial search to overwrite a previous full search
    // TT value, so we use a different position key in case of an excluded move.
    excludedMove = ss->excludedMove;
    posKey = excludedMove ? pos.exclusion_key() : pos.key();
    tte = TT.probe(posKey);
    ttMove = RootNode ? RootMoves[PVIdx].pv[0] : tte ? tte->move() : MOVE_NONE;
    ttValue = tte ? value_from_tt(tte->value(), ss->ply) : VALUE_NONE;

    // At PV nodes we check for exact scores, while at non-PV nodes we check for
    // a fail high/low. Biggest advantage at probing at PV nodes is to have a
    // smooth experience in analysis mode. We don't probe at Root nodes otherwise
    // we should also update RootMoveList to avoid bogus output.
    if (   !RootNode
        && tte
        && tte->depth() >= depth
        && ttValue != VALUE_NONE // Only in case of TT access race
        && (           PvNode ?  tte->type() == BOUND_EXACT
            : ttValue >= beta ? (tte->type() & BOUND_LOWER)
                              : (tte->type() & BOUND_UPPER)))
    {
        TT.refresh(tte);
        ss->currentMove = ttMove; // Can be MOVE_NONE

        if (    ttValue >= beta
            &&  ttMove
            && !pos.is_capture_or_promotion(ttMove)
            &&  ttMove != ss->killers[0])
        {
            ss->killers[1] = ss->killers[0];
            ss->killers[0] = ttMove;
        }
        return ttValue;
    }

    // Step 5. Evaluate the position statically and update parent's gain statistics
    if (inCheck)
        ss->staticEval = ss->evalMargin = eval = VALUE_NONE;

    else if (tte)
    {
        // Never assume anything on values stored in TT
        if (  (ss->staticEval = eval = tte->eval_value()) == VALUE_NONE
            ||(ss->evalMargin = tte->eval_margin()) == VALUE_NONE)
            eval = ss->staticEval = evaluate(pos, ss->evalMargin);

        // Can ttValue be used as a better position evaluation?
        if (ttValue != VALUE_NONE)
            if (   ((tte->type() & BOUND_LOWER) && ttValue > eval)
                || ((tte->type() & BOUND_UPPER) && ttValue < eval))
                eval = ttValue;
    }
    else
    {
        eval = ss->staticEval = evaluate(pos, ss->evalMargin);
        TT.store(posKey, VALUE_NONE, BOUND_NONE, DEPTH_NONE, MOVE_NONE,
                 ss->staticEval, ss->evalMargin);
    }

    // Update gain for the parent non-capture move given the static position
    // evaluation before and after the move.
    if (   (move = (ss-1)->currentMove) != MOVE_NULL
        && (ss-1)->staticEval != VALUE_NONE
        &&  ss->staticEval != VALUE_NONE
        && !pos.captured_piece_type()
        &&  type_of(move) == NORMAL)
    {
        Square to = to_sq(move);
        Gains.update(pos.piece_on(to), to, -(ss-1)->staticEval - ss->staticEval);
    }

    // Step 6. Razoring (is omitted in PV nodes)
    if (   !PvNode
        &&  depth < 4 * ONE_PLY
        && !inCheck
        &&  eval + razor_margin(depth) < beta
        &&  ttMove == MOVE_NONE
        &&  abs(beta) < VALUE_MATE_IN_MAX_PLY
        && !pos.pawn_on_7th(pos.side_to_move()))
    {
        Value rbeta = beta - razor_margin(depth);
        Value v = qsearch<NonPV, false>(pos, ss, rbeta-1, rbeta, DEPTH_ZERO);
        if (v < rbeta)
            // Logically we should return (v + razor_margin(depth)), but
            // surprisingly this did slightly weaker in tests.
            return v;
    }

    // Step 7. Static null move pruning (is omitted in PV nodes)
    // We're betting that the opponent doesn't have a move that will reduce
    // the score by more than futility_margin(depth) if we do a null move.
    if (   !PvNode
        && !ss->skipNullMove
        &&  depth < 4 * ONE_PLY
        && !inCheck
        &&  eval - futility_margin(depth, (ss-1)->futilityMoveCount) >= beta
        &&  abs(beta) < VALUE_MATE_IN_MAX_PLY
        &&  abs(eval) < VALUE_KNOWN_WIN
        &&  pos.non_pawn_material(pos.side_to_move()))
        return eval - futility_margin(depth, (ss-1)->futilityMoveCount);

    // Step 8. Null move search with verification search (is omitted in PV nodes)
    if (   !PvNode
        && !ss->skipNullMove
        &&  depth > ONE_PLY
        && !inCheck
        &&  eval >= beta
        &&  abs(beta) < VALUE_MATE_IN_MAX_PLY
        &&  pos.non_pawn_material(pos.side_to_move()))
    {
        ss->currentMove = MOVE_NULL;

        // Null move dynamic reduction based on depth
        Depth R = 3 * ONE_PLY + depth / 4;

        // Null move dynamic reduction based on value
        if (eval - PawnValueMg > beta)
            R += ONE_PLY;

        pos.do_null_move(st);
        (ss+1)->skipNullMove = true;
        nullValue = depth-R < ONE_PLY ? -qsearch<NonPV, false>(pos, ss+1, -beta, -alpha, DEPTH_ZERO)
                                      : - search<NonPV>(pos, ss+1, -beta, -alpha, depth-R, !cutNode);
        (ss+1)->skipNullMove = false;
        pos.undo_null_move();

        if (nullValue >= beta)
        {
            // Do not return unproven mate scores
            if (nullValue >= VALUE_MATE_IN_MAX_PLY)
                nullValue = beta;

            if (depth < 12 * ONE_PLY)
                return nullValue;

            // Do verification search at high depths
            ss->skipNullMove = true;
            Value v = search<NonPV>(pos, ss, alpha, beta, depth-R, false);
            ss->skipNullMove = false;

            if (v >= beta)
                return nullValue;
        }
        else
        {
            // The null move failed low, which means that we may be faced with
            // some kind of threat. If the previous move was reduced, check if
            // the move that refuted the null move was somehow connected to the
            // move which was reduced. If a connection is found, return a fail
            // low score (which will cause the reduced move to fail high in the
            // parent node, which will trigger a re-search with full depth).
            threatMove = (ss+1)->currentMove;

            if (   depth < 5 * ONE_PLY
                && (ss-1)->reduction
                && threatMove != MOVE_NONE
                && allows(pos, (ss-1)->currentMove, threatMove))
                return alpha;
        }
    }

    // Step 9. ProbCut (is omitted in PV nodes)
    // If we have a very good capture (i.e. SEE > seeValues[captured_piece_type])
    // and a reduced search returns a value much above beta, we can (almost) safely
    // prune the previous move.
    if (   !PvNode
        &&  depth >= 5 * ONE_PLY
        && !inCheck
        && !ss->skipNullMove
        &&  excludedMove == MOVE_NONE
        &&  abs(beta) < VALUE_MATE_IN_MAX_PLY)
    {
        Value rbeta = beta + 200;
        Depth rdepth = depth - ONE_PLY - 3 * ONE_PLY;

        assert(rdepth >= ONE_PLY);
        assert((ss-1)->currentMove != MOVE_NONE);
        assert((ss-1)->currentMove != MOVE_NULL);

        MovePicker mp(pos, ttMove, History, pos.captured_piece_type());
        CheckInfo ci(pos);

        while ((move = mp.next_move<false>()) != MOVE_NONE)
            if (pos.pl_move_is_legal(move, ci.pinned))
            {
                ss->currentMove = move;
                pos.do_move(move, st, ci, pos.move_gives_check(move, ci));
                value = -search<NonPV>(pos, ss+1, -rbeta, -rbeta+1, rdepth, !cutNode);
                pos.undo_move(move);
                if (value >= rbeta)
                    return value;
            }
    }

    // Step 10. Internal iterative deepening
    if (   depth >= (PvNode ? 5 * ONE_PLY : 8 * ONE_PLY)
        && ttMove == MOVE_NONE
        && (PvNode || (!inCheck && ss->staticEval + Value(256) >= beta)))
    {
        Depth d = depth - 2 * ONE_PLY - (PvNode ? DEPTH_ZERO : depth / 4);

        ss->skipNullMove = true;
        search<PvNode ? PV : NonPV>(pos, ss, alpha, beta, d, true);
        ss->skipNullMove = false;

        tte = TT.probe(posKey);
        ttMove = tte ? tte->move() : MOVE_NONE;
    }

split_point_start: // At split points actual search starts from here

    Square prevMoveSq = to_sq((ss-1)->currentMove);
    Move countermoves[] = { Countermoves[pos.piece_on(prevMoveSq)][prevMoveSq].first,
                            Countermoves[pos.piece_on(prevMoveSq)][prevMoveSq].second };

    MovePicker mp(pos, ttMove, depth, History, countermoves, ss, PvNode ? -VALUE_INFINITE : beta);
    CheckInfo ci(pos);
    value = bestValue; // Workaround a bogus 'uninitialized' warning under gcc
    singularExtensionNode =   !RootNode
                           && !SpNode
                           &&  depth >= (PvNode ? 6 * ONE_PLY : 8 * ONE_PLY)
                           &&  ttMove != MOVE_NONE
                           && !excludedMove // Recursive singular search is not allowed
                           && (tte->type() & BOUND_LOWER)
                           &&  tte->depth() >= depth - 3 * ONE_PLY;

    // Step 11. Loop through moves
    // Loop through all pseudo-legal moves until no moves remain or a beta cutoff occurs
    while ((move = mp.next_move<SpNode>()) != MOVE_NONE)
    {
      assert(is_ok(move));

      if (move == excludedMove)
          continue;

      // At root obey the "searchmoves" option and skip moves not listed in Root
      // Move List, as a consequence any illegal move is also skipped. In MultiPV
      // mode we also skip PV moves which have been already searched.
      if (RootNode && !std::count(RootMoves.begin() + PVIdx, RootMoves.end(), move))
          continue;

      if (SpNode)
      {
          // Shared counter cannot be decremented later if move turns out to be illegal
          if (!pos.pl_move_is_legal(move, ci.pinned))
              continue;

          moveCount = ++splitPoint->moveCount;
          splitPoint->mutex.unlock();
      }
      else
          moveCount++;

      if (RootNode)
      {
          Signals.firstRootMove = (moveCount == 1);

          if (thisThread == Threads.main_thread() && Time::now() - SearchTime > 3000)
              sync_cout << "info depth " << depth / ONE_PLY
                        << " currmove " << move_to_uci(move, pos.is_chess960())
                        << " currmovenumber " << moveCount + PVIdx << sync_endl;
      }

      ext = DEPTH_ZERO;
      captureOrPromotion = pos.is_capture_or_promotion(move);
      givesCheck = pos.move_gives_check(move, ci);
      dangerous =   givesCheck
                 || pos.is_passed_pawn_push(move)
                 || type_of(move) == CASTLE
                 || (   captureOrPromotion // Entering a pawn endgame?
                     && type_of(pos.piece_on(to_sq(move))) != PAWN
                     && type_of(move) == NORMAL
                     && (  pos.non_pawn_material(WHITE) + pos.non_pawn_material(BLACK)
                         - PieceValue[MG][pos.piece_on(to_sq(move))] == VALUE_ZERO));

      // Step 12. Extend checks and, in PV nodes, also dangerous moves
      if (PvNode && dangerous)
          ext = ONE_PLY;

      else if (givesCheck && pos.see_sign(move) >= 0)
          ext = ONE_PLY / 2;

      // Singular extension search. If all moves but one fail low on a search of
      // (alpha-s, beta-s), and just one fails high on (alpha, beta), then that move
      // is singular and should be extended. To verify this we do a reduced search
      // on all the other moves but the ttMove, if result is lower than ttValue minus
      // a margin then we extend ttMove.
      if (    singularExtensionNode
          &&  move == ttMove
          && !ext
          &&  pos.pl_move_is_legal(move, ci.pinned)
          &&  abs(ttValue) < VALUE_KNOWN_WIN)
      {
          assert(ttValue != VALUE_NONE);

          Value rBeta = ttValue - int(depth);
          ss->excludedMove = move;
          ss->skipNullMove = true;
          value = search<NonPV>(pos, ss, rBeta - 1, rBeta, depth / 2, cutNode);
          ss->skipNullMove = false;
          ss->excludedMove = MOVE_NONE;

          if (value < rBeta)
              ext = ONE_PLY;
      }

      // Update current move (this must be done after singular extension search)
      newDepth = depth - ONE_PLY + ext;

      // Step 13. Futility pruning (is omitted in PV nodes)
      if (   !PvNode
          && !captureOrPromotion
          && !inCheck
          && !dangerous
       /* &&  move != ttMove Already implicit in the next condition */
          &&  bestValue > VALUE_MATED_IN_MAX_PLY)
      {
          // Move count based pruning
          if (   depth < 16 * ONE_PLY
              && moveCount >= FutilityMoveCounts[depth]
              && (!threatMove || !refutes(pos, move, threatMove)))
          {
              if (SpNode)
                  splitPoint->mutex.lock();

              continue;
          }

          // Value based pruning
          // We illogically ignore reduction condition depth >= 3*ONE_PLY for predicted depth,
          // but fixing this made program slightly weaker.
          Depth predictedDepth = newDepth - reduction<PvNode>(depth, moveCount);
          futilityValue =  ss->staticEval + ss->evalMargin + futility_margin(predictedDepth, moveCount)
                         + Gains[pos.piece_moved(move)][to_sq(move)];

          if (futilityValue < beta)
          {
              bestValue = std::max(bestValue, futilityValue);

              if (SpNode)
              {
                  splitPoint->mutex.lock();
                  if (bestValue > splitPoint->bestValue)
                      splitPoint->bestValue = bestValue;
              }
              continue;
          }

          // Prune moves with negative SEE at low depths
          if (   predictedDepth < 4 * ONE_PLY
              && pos.see_sign(move) < 0)
          {
              if (SpNode)
                  splitPoint->mutex.lock();

              continue;
          }

          // We have not pruned the move that will be searched, but remember how
          // far in the move list we are to be more aggressive in the child node.
          ss->futilityMoveCount = moveCount;
      }
      else
          ss->futilityMoveCount = 0;

      // Check for legality only before to do the move
      if (!RootNode && !SpNode && !pos.pl_move_is_legal(move, ci.pinned))
      {
          moveCount--;
          continue;
      }

      pvMove = PvNode && moveCount == 1;
      ss->currentMove = move;
      if (!SpNode && !captureOrPromotion && playedMoveCount < 64)
          movesSearched[playedMoveCount++] = move;

      // Step 14. Make the move
      pos.do_move(move, st, ci, givesCheck);

      // Step 15. Reduced depth search (LMR). If the move fails high will be
      // re-searched at full depth.
      if (    depth > 3 * ONE_PLY
          && !pvMove
          && !captureOrPromotion
          && !dangerous
          &&  move != ttMove
          &&  move != ss->killers[0]
          &&  move != ss->killers[1])
      {
          ss->reduction = reduction<PvNode>(depth, moveCount);
          if (move == countermoves[0] || move == countermoves[1])
              ss->reduction = std::max(DEPTH_ZERO, ss->reduction-ONE_PLY);

          Depth d = std::max(newDepth - ss->reduction, ONE_PLY);
          if (SpNode)
              alpha = splitPoint->alpha;

          value = -search<NonPV>(pos, ss+1, -(alpha+1), -alpha, d, true);

          doFullDepthSearch = (value > alpha && ss->reduction != DEPTH_ZERO);
          ss->reduction = DEPTH_ZERO;
      }
      else
          doFullDepthSearch = !pvMove;

      // Step 16. Full depth search, when LMR is skipped or fails high
      if (doFullDepthSearch)
      {
          if (SpNode)
              alpha = splitPoint->alpha;

          value = newDepth < ONE_PLY ?
                          givesCheck ? -qsearch<NonPV,  true>(pos, ss+1, -(alpha+1), -alpha, DEPTH_ZERO)
                                     : -qsearch<NonPV, false>(pos, ss+1, -(alpha+1), -alpha, DEPTH_ZERO)
                                     : - search<NonPV>(pos, ss+1, -(alpha+1), -alpha, newDepth, !cutNode);
      }

      // Only for PV nodes do a full PV search on the first move or after a fail
      // high, in the latter case search only if value < beta, otherwise let the
      // parent node to fail low with value <= alpha and to try another move.
      if (PvNode && (pvMove || (value > alpha && (RootNode || value < beta))))
          value = newDepth < ONE_PLY ?
                          givesCheck ? -qsearch<PV,  true>(pos, ss+1, -beta, -alpha, DEPTH_ZERO)
                                     : -qsearch<PV, false>(pos, ss+1, -beta, -alpha, DEPTH_ZERO)
                                     : - search<PV>(pos, ss+1, -beta, -alpha, newDepth, false);
      // Step 17. Undo move
      pos.undo_move(move);

      assert(value > -VALUE_INFINITE && value < VALUE_INFINITE);

      // Step 18. Check for new best move
      if (SpNode)
      {
          splitPoint->mutex.lock();
          bestValue = splitPoint->bestValue;
          alpha = splitPoint->alpha;
      }

      // Finished searching the move. If Signals.stop is true, the search
      // was aborted because the user interrupted the search or because we
      // ran out of time. In this case, the return value of the search cannot
      // be trusted, and we don't update the best move and/or PV.
      if (Signals.stop || thisThread->cutoff_occurred())
          return value; // To avoid returning VALUE_INFINITE

      if (RootNode)
      {
          RootMove& rm = *std::find(RootMoves.begin(), RootMoves.end(), move);

          // PV move or new best move ?
          if (pvMove || value > alpha)
          {
              rm.score = value;
              rm.extract_pv_from_tt(pos);

              // We record how often the best move has been changed in each
              // iteration. This information is used for time management: When
              // the best move changes frequently, we allocate some more time.
              if (!pvMove)
                  BestMoveChanges++;
          }
          else
              // All other moves but the PV are set to the lowest value, this
              // is not a problem when sorting becuase sort is stable and move
              // position in the list is preserved, just the PV is pushed up.
              rm.score = -VALUE_INFINITE;
      }

      if (value > bestValue)
      {
          bestValue = SpNode ? splitPoint->bestValue = value : value;

          if (value > alpha)
          {
              bestMove = SpNode ? splitPoint->bestMove = move : move;

              if (PvNode && value < beta) // Update alpha! Always alpha < beta
                  alpha = SpNode ? splitPoint->alpha = value : value;
              else
              {
                  assert(value >= beta); // Fail high

                  if (SpNode)
                      splitPoint->cutoff = true;

                  break;
              }
          }
      }

      // Step 19. Check for splitting the search
      if (   !SpNode
          &&  depth >= Threads.minimumSplitDepth
          &&  Threads.available_slave(thisThread)
          &&  thisThread->splitPointsSize < MAX_SPLITPOINTS_PER_THREAD)
      {
          assert(bestValue < beta);

          thisThread->split<FakeSplit>(pos, ss, alpha, beta, &bestValue, &bestMove,
                                       depth, threatMove, moveCount, &mp, NT, cutNode);
          if (bestValue >= beta)
              break;
      }
    }

    if (SpNode)
        return bestValue;

    // Step 20. Check for mate and stalemate
    // All legal moves have been searched and if there are no legal moves, it
    // must be mate or stalemate. Note that we can have a false positive in
    // case of Signals.stop or thread.cutoff_occurred() are set, but this is
    // harmless because return value is discarded anyhow in the parent nodes.
    // If we are in a singular extension search then return a fail low score.
    // A split node has at least one move, the one tried before to be splitted.
    if (!moveCount)
        return  excludedMove ? alpha
              : inCheck ? mated_in(ss->ply) : DrawValue[pos.side_to_move()];

    // If we have pruned all the moves without searching return a fail-low score
    if (bestValue == -VALUE_INFINITE)
    {
        assert(!playedMoveCount);

        bestValue = alpha;
    }

    if (bestValue >= beta) // Failed high
    {
        TT.store(posKey, value_to_tt(bestValue, ss->ply), BOUND_LOWER, depth,
                 bestMove, ss->staticEval, ss->evalMargin);

        if (!pos.is_capture_or_promotion(bestMove) && !inCheck)
        {
            if (bestMove != ss->killers[0])
            {
                ss->killers[1] = ss->killers[0];
                ss->killers[0] = bestMove;
            }

            // Increase history value of the cut-off move
            Value bonus = Value(int(depth) * int(depth));
            History.update(pos.piece_moved(bestMove), to_sq(bestMove), bonus);
            if (is_ok((ss-1)->currentMove))
                Countermoves.update(pos.piece_on(prevMoveSq), prevMoveSq, bestMove);

            // Decrease history of all the other played non-capture moves
            for (int i = 0; i < playedMoveCount - 1; i++)
            {
                Move m = movesSearched[i];
                History.update(pos.piece_moved(m), to_sq(m), -bonus);
            }
        }
    }
    else // Failed low or PV search
        TT.store(posKey, value_to_tt(bestValue, ss->ply),
                 PvNode && bestMove != MOVE_NONE ? BOUND_EXACT : BOUND_UPPER,
                 depth, bestMove, ss->staticEval, ss->evalMargin);

    assert(bestValue > -VALUE_INFINITE && bestValue < VALUE_INFINITE);

    return bestValue;
  }


  // qsearch() is the quiescence search function, which is called by the main
  // search function when the remaining depth is zero (or, to be more precise,
  // less than ONE_PLY).

  template <NodeType NT, bool InCheck>
  Value qsearch(Position& pos, Stack* ss, Value alpha, Value beta, Depth depth) {

    const bool PvNode = (NT == PV);

    assert(NT == PV || NT == NonPV);
    assert(InCheck == !!pos.checkers());
    assert(alpha >= -VALUE_INFINITE && alpha < beta && beta <= VALUE_INFINITE);
    assert(PvNode || (alpha == beta - 1));
    assert(depth <= DEPTH_ZERO);

    StateInfo st;
    const TTEntry* tte;
    Key posKey;
    Move ttMove, move, bestMove;
    Value bestValue, value, ttValue, futilityValue, futilityBase, oldAlpha;
    bool givesCheck, enoughMaterial, evasionPrunable;
    Depth ttDepth;

    // To flag BOUND_EXACT a node with eval above alpha and no available moves
    if (PvNode)
        oldAlpha = alpha;

    ss->currentMove = bestMove = MOVE_NONE;
    ss->ply = (ss-1)->ply + 1;

    // Check for an instant draw or maximum ply reached
    if (pos.is_draw() || ss->ply > MAX_PLY)
        return DrawValue[pos.side_to_move()];

    // Decide whether or not to include checks, this fixes also the type of
    // TT entry depth that we are going to use. Note that in qsearch we use
    // only two types of depth in TT: DEPTH_QS_CHECKS or DEPTH_QS_NO_CHECKS.
    ttDepth = InCheck || depth >= DEPTH_QS_CHECKS ? DEPTH_QS_CHECKS
                                                  : DEPTH_QS_NO_CHECKS;

    // Transposition table lookup. At PV nodes, we don't use the TT for
    // pruning, but only for move ordering.
    posKey = pos.key();
    tte = TT.probe(posKey);
    ttMove = tte ? tte->move() : MOVE_NONE;
    ttValue = tte ? value_from_tt(tte->value(),ss->ply) : VALUE_NONE;

    if (   tte
        && tte->depth() >= ttDepth
        && ttValue != VALUE_NONE // Only in case of TT access race
        && (           PvNode ?  tte->type() == BOUND_EXACT
            : ttValue >= beta ? (tte->type() & BOUND_LOWER)
                              : (tte->type() & BOUND_UPPER)))
    {
        ss->currentMove = ttMove; // Can be MOVE_NONE
        return ttValue;
    }

    // Evaluate the position statically
    if (InCheck)
    {
        ss->staticEval = ss->evalMargin = VALUE_NONE;
        bestValue = futilityBase = -VALUE_INFINITE;
        enoughMaterial = false;
    }
    else
    {
        if (tte)
        {
            // Never assume anything on values stored in TT
            if (  (ss->staticEval = bestValue = tte->eval_value()) == VALUE_NONE
                ||(ss->evalMargin = tte->eval_margin()) == VALUE_NONE)
                ss->staticEval = bestValue = evaluate(pos, ss->evalMargin);
        }
        else
            ss->staticEval = bestValue = evaluate(pos, ss->evalMargin);

        // Stand pat. Return immediately if static value is at least beta
        if (bestValue >= beta)
        {
            if (!tte)
                TT.store(pos.key(), value_to_tt(bestValue, ss->ply), BOUND_LOWER,
                         DEPTH_NONE, MOVE_NONE, ss->staticEval, ss->evalMargin);

            return bestValue;
        }

        if (PvNode && bestValue > alpha)
            alpha = bestValue;

        futilityBase = ss->staticEval + ss->evalMargin + Value(128);
        enoughMaterial = pos.non_pawn_material(pos.side_to_move()) > RookValueMg;
    }

    // Initialize a MovePicker object for the current position, and prepare
    // to search the moves. Because the depth is <= 0 here, only captures,
    // queen promotions and checks (only if depth >= DEPTH_QS_CHECKS) will
    // be generated.
    MovePicker mp(pos, ttMove, depth, History, to_sq((ss-1)->currentMove));
    CheckInfo ci(pos);

    // Loop through the moves until no moves remain or a beta cutoff occurs
    while ((move = mp.next_move<false>()) != MOVE_NONE)
    {
      assert(is_ok(move));

      givesCheck = pos.move_gives_check(move, ci);

      // Futility pruning
      if (   !PvNode
          && !InCheck
          && !givesCheck
          &&  move != ttMove
          &&  enoughMaterial
          &&  type_of(move) != PROMOTION
          && !pos.is_passed_pawn_push(move))
      {
          futilityValue =  futilityBase
                         + PieceValue[EG][pos.piece_on(to_sq(move))]
                         + (type_of(move) == ENPASSANT ? PawnValueEg : VALUE_ZERO);

          if (futilityValue < beta)
          {
              bestValue = std::max(bestValue, futilityValue);
              continue;
          }

          // Prune moves with negative or equal SEE and also moves with positive
          // SEE where capturing piece loses a tempo and SEE < beta - futilityBase.
          if (   futilityBase < beta
              && pos.see(move, beta - futilityBase) <= 0)
          {
              bestValue = std::max(bestValue, futilityBase);
              continue;
          }
      }

      // Detect non-capture evasions that are candidate to be pruned
      evasionPrunable =   !PvNode
                       &&  InCheck
                       &&  bestValue > VALUE_MATED_IN_MAX_PLY
                       && !pos.is_capture(move)
                       && !pos.can_castle(pos.side_to_move());

      // Don't search moves with negative SEE values
      if (   !PvNode
          && (!InCheck || evasionPrunable)
          &&  move != ttMove
          &&  type_of(move) != PROMOTION
          &&  pos.see_sign(move) < 0)
          continue;

      // Don't search useless checks
      if (   !PvNode
          && !InCheck
          &&  givesCheck
          &&  move != ttMove
          && !pos.is_capture_or_promotion(move)
          &&  ss->staticEval + PawnValueMg / 4 < beta
          && !check_is_dangerous(pos, move, futilityBase, beta))
          continue;

      // Check for legality only before to do the move
      if (!pos.pl_move_is_legal(move, ci.pinned))
          continue;

      ss->currentMove = move;

      // Make and search the move
      pos.do_move(move, st, ci, givesCheck);
      value = givesCheck ? -qsearch<NT,  true>(pos, ss+1, -beta, -alpha, depth - ONE_PLY)
                         : -qsearch<NT, false>(pos, ss+1, -beta, -alpha, depth - ONE_PLY);
      pos.undo_move(move);

      assert(value > -VALUE_INFINITE && value < VALUE_INFINITE);

      // Check for new best move
      if (value > bestValue)
      {
          bestValue = value;

          if (value > alpha)
          {
              if (PvNode && value < beta) // Update alpha here! Always alpha < beta
              {
                  alpha = value;
                  bestMove = move;
              }
              else // Fail high
              {
                  TT.store(posKey, value_to_tt(value, ss->ply), BOUND_LOWER,
                           ttDepth, move, ss->staticEval, ss->evalMargin);

                  return value;
              }
          }
       }
    }

    // All legal moves have been searched. A special case: If we're in check
    // and no legal moves were found, it is checkmate.
    if (InCheck && bestValue == -VALUE_INFINITE)
        return mated_in(ss->ply); // Plies to mate from the root

    TT.store(posKey, value_to_tt(bestValue, ss->ply),
             PvNode && bestValue > oldAlpha ? BOUND_EXACT : BOUND_UPPER,
             ttDepth, bestMove, ss->staticEval, ss->evalMargin);

    assert(bestValue > -VALUE_INFINITE && bestValue < VALUE_INFINITE);

    return bestValue;
  }


  // value_to_tt() adjusts a mate score from "plies to mate from the root" to
  // "plies to mate from the current position". Non-mate scores are unchanged.
  // The function is called before storing a value to the transposition table.

  Value value_to_tt(Value v, int ply) {

    assert(v != VALUE_NONE);

    return  v >= VALUE_MATE_IN_MAX_PLY  ? v + ply
          : v <= VALUE_MATED_IN_MAX_PLY ? v - ply : v;
  }


  // value_from_tt() is the inverse of value_to_tt(): It adjusts a mate score
  // from the transposition table (where refers to the plies to mate/be mated
  // from current position) to "plies to mate/be mated from the root".

  Value value_from_tt(Value v, int ply) {

    return  v == VALUE_NONE             ? VALUE_NONE
          : v >= VALUE_MATE_IN_MAX_PLY  ? v - ply
          : v <= VALUE_MATED_IN_MAX_PLY ? v + ply : v;
  }


  // check_is_dangerous() tests if a checking move can be pruned in qsearch()

  bool check_is_dangerous(const Position& pos, Move move, Value futilityBase, Value beta)
  {
    Piece pc = pos.piece_moved(move);
    Square from = from_sq(move);
    Square to = to_sq(move);
    Color them = ~pos.side_to_move();
    Square ksq = pos.king_square(them);
    Bitboard enemies = pos.pieces(them);
    Bitboard kingAtt = pos.attacks_from<KING>(ksq);
    Bitboard occ = pos.pieces() ^ from ^ ksq;
    Bitboard oldAtt = pos.attacks_from(pc, from, occ);
    Bitboard newAtt = pos.attacks_from(pc, to, occ);

    // Checks which give opponent's king at most one escape square are dangerous
    if (!more_than_one(kingAtt & ~(enemies | newAtt | to)))
        return true;

    // Queen contact check is very dangerous
    if (type_of(pc) == QUEEN && (kingAtt & to))
        return true;

    // Creating new double threats with checks is dangerous
    Bitboard b = (enemies ^ ksq) & newAtt & ~oldAtt;
    while (b)
    {
        // Note that here we generate illegal "double move"!
        if (futilityBase + PieceValue[EG][pos.piece_on(pop_lsb(&b))] >= beta)
            return true;
    }

    return false;
  }


  // allows() tests whether the 'first' move at previous ply somehow makes the
  // 'second' move possible, for instance if the moving piece is the same in
  // both moves. Normally the second move is the threat (the best move returned
  // from a null search that fails low).

  bool allows(const Position& pos, Move first, Move second) {

    assert(is_ok(first));
    assert(is_ok(second));
    assert(color_of(pos.piece_on(from_sq(second))) == ~pos.side_to_move());
    assert(color_of(pos.piece_on(to_sq(first))) == ~pos.side_to_move());

    Square m1from = from_sq(first);
    Square m2from = from_sq(second);
    Square m1to = to_sq(first);
    Square m2to = to_sq(second);

    // The piece is the same or second's destination was vacated by the first move
    if (m1to == m2from || m2to == m1from)
        return true;

    // Second one moves through the square vacated by first one
    if (between_bb(m2from, m2to) & m1from)
      return true;

    // Second's destination is defended by the first move's piece
    Bitboard m1att = pos.attacks_from(pos.piece_on(m1to), m1to, pos.pieces() ^ m2from);
    if (m1att & m2to)
        return true;

    // Second move gives a discovered check through the first's checking piece
    if (m1att & pos.king_square(pos.side_to_move()))
    {
        assert(between_bb(m1to, pos.king_square(pos.side_to_move())) & m2from);
        return true;
    }

    return false;
  }


  // refutes() tests whether a 'first' move is able to defend against a 'second'
  // opponent's move. In this case will not be pruned. Normally the second move
  // is the threat (the best move returned from a null search that fails low).

  bool refutes(const Position& pos, Move first, Move second) {

    assert(is_ok(first));
    assert(is_ok(second));

    Square m1from = from_sq(first);
    Square m2from = from_sq(second);
    Square m1to = to_sq(first);
    Square m2to = to_sq(second);

    // Don't prune moves of the threatened piece
    if (m1from == m2to)
        return true;

    // If the threatened piece has value less than or equal to the value of the
    // threat piece, don't prune moves which defend it.
    if (    pos.is_capture(second)
        && (   PieceValue[MG][pos.piece_on(m2from)] >= PieceValue[MG][pos.piece_on(m2to)]
            || type_of(pos.piece_on(m2from)) == KING))
    {
        // Update occupancy as if the piece and the threat are moving
        Bitboard occ = pos.pieces() ^ m1from ^ m1to ^ m2from;
        Piece pc = pos.piece_on(m1from);

        // The moved piece attacks the square 'tto' ?
        if (pos.attacks_from(pc, m1to, occ) & m2to)
            return true;

        // Scan for possible X-ray attackers behind the moved piece
        Bitboard xray =  (attacks_bb<  ROOK>(m2to, occ) & pos.pieces(color_of(pc), QUEEN, ROOK))
                       | (attacks_bb<BISHOP>(m2to, occ) & pos.pieces(color_of(pc), QUEEN, BISHOP));

        // Verify attackers are triggered by our move and not already existing
        if (xray && (xray ^ (xray & pos.attacks_from<QUEEN>(m2to))))
            return true;
    }

    // Don't prune safe moves which block the threat path
    if ((between_bb(m2from, m2to) & m1to) && pos.see_sign(first) >= 0)
        return true;

    return false;
  }


  // When playing with strength handicap choose best move among the MultiPV set
  // using a statistical rule dependent on 'level'. Idea by Heinz van Saanen.

  Move Skill::pick_move() {

    static RKISS rk;

    // PRNG sequence should be not deterministic
    for (int i = Time::now() % 50; i > 0; i--)
        rk.rand<unsigned>();

    // RootMoves are already sorted by score in descending order
    int variance = std::min(RootMoves[0].score - RootMoves[PVSize - 1].score, PawnValueMg);
    int weakness = 120 - 2 * level;
    int max_s = -VALUE_INFINITE;
    best = MOVE_NONE;

    // Choose best move. For each move score we add two terms both dependent on
    // weakness, one deterministic and bigger for weaker moves, and one random,
    // then we choose the move with the resulting highest score.
    for (size_t i = 0; i < PVSize; i++)
    {
        int s = RootMoves[i].score;

        // Don't allow crazy blunders even at very low skills
        if (i > 0 && RootMoves[i-1].score > s + 2 * PawnValueMg)
            break;

        // This is our magic formula
        s += (  weakness * int(RootMoves[0].score - s)
              + variance * (rk.rand<unsigned>() % weakness)) / 128;

        if (s > max_s)
        {
            max_s = s;
            best = RootMoves[i].pv[0];
        }
    }
    return best;
  }


  // uci_pv() formats PV information according to UCI protocol. UCI requires
  // to send all the PV lines also if are still to be searched and so refer to
  // the previous search score.

  string uci_pv(const Position& pos, int depth, Value alpha, Value beta) {

    std::stringstream s;
    Time::point elapsed = Time::now() - SearchTime + 1;
    size_t uciPVSize = std::min((size_t)Options["MultiPV"], RootMoves.size());
    int selDepth = 0;

    for (size_t i = 0; i < Threads.size(); i++)
        if (Threads[i]->maxPly > selDepth)
            selDepth = Threads[i]->maxPly;

    for (size_t i = 0; i < uciPVSize; i++)
    {
        bool updated = (i <= PVIdx);

        if (depth == 1 && !updated)
            continue;

        int d   = updated ? depth : depth - 1;
        Value v = updated ? RootMoves[i].score : RootMoves[i].prevScore;

        if (s.rdbuf()->in_avail()) // Not at first line
            s << "\n";

        s << "info depth " << d
          << " seldepth "  << selDepth
          << " score "     << (i == PVIdx ? score_to_uci(v, alpha, beta) : score_to_uci(v))
          << " nodes "     << pos.nodes_searched()
          << " nps "       << pos.nodes_searched() * 1000 / elapsed
          << " time "      << elapsed
          << " multipv "   << i + 1
          << " pv";

        for (size_t j = 0; RootMoves[i].pv[j] != MOVE_NONE; j++)
            s <<  " " << move_to_uci(RootMoves[i].pv[j], pos.is_chess960());
    }

    return s.str();
  }

} // namespace


/// RootMove::extract_pv_from_tt() builds a PV by adding moves from the TT table.
/// We consider also failing high nodes and not only BOUND_EXACT nodes so to
/// allow to always have a ponder move even when we fail high at root, and a
/// long PV to print that is important for position analysis.

void RootMove::extract_pv_from_tt(Position& pos) {

  StateInfo state[MAX_PLY_PLUS_2], *st = state;
  TTEntry* tte;
  int ply = 0;
  Move m = pv[0];

  pv.clear();

  do {
      pv.push_back(m);

      assert(MoveList<LEGAL>(pos).contains(pv[ply]));

      pos.do_move(pv[ply++], *st++);
      tte = TT.probe(pos.key());

  } while (   tte
           && pos.is_pseudo_legal(m = tte->move()) // Local copy, TT could change
           && pos.pl_move_is_legal(m, pos.pinned_pieces())
           && ply < MAX_PLY
           && (!pos.is_draw() || ply < 2));

  pv.push_back(MOVE_NONE); // Must be zero-terminating

  while (ply) pos.undo_move(pv[--ply]);
}


/// RootMove::insert_pv_in_tt() is called at the end of a search iteration, and
/// inserts the PV back into the TT. This makes sure the old PV moves are searched
/// first, even if the old TT entries have been overwritten.

void RootMove::insert_pv_in_tt(Position& pos) {

  StateInfo state[MAX_PLY_PLUS_2], *st = state;
  TTEntry* tte;
  int ply = 0;

  do {
      tte = TT.probe(pos.key());

      if (!tte || tte->move() != pv[ply]) // Don't overwrite correct entries
          TT.store(pos.key(), VALUE_NONE, BOUND_NONE, DEPTH_NONE, pv[ply], VALUE_NONE, VALUE_NONE);

      assert(MoveList<LEGAL>(pos).contains(pv[ply]));

      pos.do_move(pv[ply++], *st++);

  } while (pv[ply] != MOVE_NONE);

  while (ply) pos.undo_move(pv[--ply]);
}


/// Thread::idle_loop() is where the thread is parked when it has no work to do

void Thread::idle_loop() {

  // Pointer 'this_sp' is not null only if we are called from split(), and not
  // at the thread creation. So it means we are the split point's master.
  SplitPoint* this_sp = splitPointsSize ? activeSplitPoint : NULL;

  assert(!this_sp || (this_sp->masterThread == this && searching));

  while (true)
  {
      // If we are not searching, wait for a condition to be signaled instead of
      // wasting CPU time polling for work.
      while ((!searching && Threads.sleepWhileIdle) || exit)
      {
          if (exit)
          {
              assert(!this_sp);
              return;
          }

          // Grab the lock to avoid races with Thread::notify_one()
          mutex.lock();

          // If we are master and all slaves have finished then exit idle_loop
          if (this_sp && !this_sp->slavesMask)
          {
              mutex.unlock();
              break;
          }

          // Do sleep after retesting sleep conditions under lock protection, in
          // particular we need to avoid a deadlock in case a master thread has,
          // in the meanwhile, allocated us and sent the notify_one() call before
          // we had the chance to grab the lock.
          if (!searching && !exit)
              sleepCondition.wait(mutex);

          mutex.unlock();
      }

      // If this thread has been assigned work, launch a search
      if (searching)
      {
          assert(!exit);

          Threads.mutex.lock();

          assert(searching);
          SplitPoint* sp = activeSplitPoint;

          Threads.mutex.unlock();

          Stack stack[MAX_PLY_PLUS_2], *ss = stack+1; // To allow referencing (ss-1)
          Position pos(*sp->pos, this);

          memcpy(ss-1, sp->ss-1, 4 * sizeof(Stack));
          ss->splitPoint = sp;

          sp->mutex.lock();

          assert(activePosition == NULL);

          activePosition = &pos;

          switch (sp->nodeType) {
          case Root:
<<<<<<< HEAD
              search<SplitPointRoot>(pos, ss+1, sp->alpha, sp->beta, sp->depth, sp->cutNode);
              break;
          case PV:
              search<SplitPointPV>(pos, ss+1, sp->alpha, sp->beta, sp->depth, sp->cutNode);
              break;
          case NonPV:
              search<SplitPointNonPV>(pos, ss+1, sp->alpha, sp->beta, sp->depth, sp->cutNode);
=======
              search<SplitPointRoot>(pos, ss, sp->alpha, sp->beta, sp->depth);
              break;
          case PV:
              search<SplitPointPV>(pos, ss, sp->alpha, sp->beta, sp->depth);
              break;
          case NonPV:
              search<SplitPointNonPV>(pos, ss, sp->alpha, sp->beta, sp->depth);
>>>>>>> 1b7223a5
              break;
          default:
              assert(false);
          }

          assert(searching);

          searching = false;
          activePosition = NULL;
          sp->slavesMask &= ~(1ULL << idx);
          sp->nodes += pos.nodes_searched();

          // Wake up master thread so to allow it to return from the idle loop
          // in case we are the last slave of the split point.
          if (    Threads.sleepWhileIdle
              &&  this != sp->masterThread
              && !sp->slavesMask)
          {
              assert(!sp->masterThread->searching);
              sp->masterThread->notify_one();
          }

          // After releasing the lock we cannot access anymore any SplitPoint
          // related data in a safe way becuase it could have been released under
          // our feet by the sp master. Also accessing other Thread objects is
          // unsafe because if we are exiting there is a chance are already freed.
          sp->mutex.unlock();
      }

      // If this thread is the master of a split point and all slaves have finished
      // their work at this split point, return from the idle loop.
      if (this_sp && !this_sp->slavesMask)
      {
          this_sp->mutex.lock();
          bool finished = !this_sp->slavesMask; // Retest under lock protection
          this_sp->mutex.unlock();
          if (finished)
              return;
      }
  }
}


/// check_time() is called by the timer thread when the timer triggers. It is
/// used to print debug info and, more important, to detect when we are out of
/// available time and so stop the search.

void check_time() {

  static Time::point lastInfoTime = Time::now();
  int64_t nodes = 0; // Workaround silly 'uninitialized' gcc warning

  if (Time::now() - lastInfoTime >= 1000)
  {
      lastInfoTime = Time::now();
      dbg_print();
  }

  if (Limits.ponder)
      return;

  if (Limits.nodes)
  {
      Threads.mutex.lock();

      nodes = RootPos.nodes_searched();

      // Loop across all split points and sum accumulated SplitPoint nodes plus
      // all the currently active positions nodes.
      for (size_t i = 0; i < Threads.size(); i++)
          for (int j = 0; j < Threads[i]->splitPointsSize; j++)
          {
              SplitPoint& sp = Threads[i]->splitPoints[j];

              sp.mutex.lock();

              nodes += sp.nodes;
              Bitboard sm = sp.slavesMask;
              while (sm)
              {
                  Position* pos = Threads[pop_lsb(&sm)]->activePosition;
                  if (pos)
                      nodes += pos->nodes_searched();
              }

              sp.mutex.unlock();
          }

      Threads.mutex.unlock();
  }

  Time::point elapsed = Time::now() - SearchTime;
  bool stillAtFirstMove =    Signals.firstRootMove
                         && !Signals.failedLowAtRoot
                         &&  elapsed > TimeMgr.available_time();

  bool noMoreTime =   elapsed > TimeMgr.maximum_time() - 2 * TimerResolution
                   || stillAtFirstMove;

  if (   (Limits.use_time_management() && noMoreTime)
      || (Limits.movetime && elapsed >= Limits.movetime)
      || (Limits.nodes && nodes >= Limits.nodes))
      Signals.stop = true;
}<|MERGE_RESOLUTION|>--- conflicted
+++ resolved
@@ -349,13 +349,7 @@
             // research with bigger window until not failing high/low anymore.
             while (true)
             {
-<<<<<<< HEAD
-                // Search starts from ss+1 to allow referencing (ss-1). This is
-                // needed by update gains and ss copy when splitting at Root.
-                bestValue = search<Root>(pos, ss+1, alpha, beta, depth * ONE_PLY, false);
-=======
-                bestValue = search<Root>(pos, ss, alpha, beta, depth * ONE_PLY);
->>>>>>> 1b7223a5
+                bestValue = search<Root>(pos, ss, alpha, beta, depth * ONE_PLY, false);
 
                 // Bring to front the best move. It is critical that sorting is
                 // done with a stable algorithm because all the values but the first
@@ -1711,23 +1705,13 @@
 
           switch (sp->nodeType) {
           case Root:
-<<<<<<< HEAD
-              search<SplitPointRoot>(pos, ss+1, sp->alpha, sp->beta, sp->depth, sp->cutNode);
+              search<SplitPointRoot>(pos, ss, sp->alpha, sp->beta, sp->depth, sp->cutNode);
               break;
           case PV:
-              search<SplitPointPV>(pos, ss+1, sp->alpha, sp->beta, sp->depth, sp->cutNode);
+              search<SplitPointPV>(pos, ss, sp->alpha, sp->beta, sp->depth, sp->cutNode);
               break;
           case NonPV:
-              search<SplitPointNonPV>(pos, ss+1, sp->alpha, sp->beta, sp->depth, sp->cutNode);
-=======
-              search<SplitPointRoot>(pos, ss, sp->alpha, sp->beta, sp->depth);
-              break;
-          case PV:
-              search<SplitPointPV>(pos, ss, sp->alpha, sp->beta, sp->depth);
-              break;
-          case NonPV:
-              search<SplitPointNonPV>(pos, ss, sp->alpha, sp->beta, sp->depth);
->>>>>>> 1b7223a5
+              search<SplitPointNonPV>(pos, ss, sp->alpha, sp->beta, sp->depth, sp->cutNode);
               break;
           default:
               assert(false);
