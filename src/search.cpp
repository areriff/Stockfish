--- conflicted
+++ resolved
@@ -46,16 +46,12 @@
   Color RootColor;
   Time::point SearchTime;
   StateStackPtr SetupStates;
-<<<<<<< HEAD
-  Value Contempt[2]; // [bestValue > VALUE_DRAW]
   int TBCardinality;
   uint64_t TBHits;
   bool RootInTB;
   bool TB50MoveRule;
   Depth TBProbeDepth;
   Value TBScore;
-=======
->>>>>>> 5413fda7
 }
 
 using std::string;
