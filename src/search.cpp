--- conflicted
+++ resolved
@@ -46,16 +46,13 @@
   Color RootColor;
   Time::point SearchTime;
   StateStackPtr SetupStates;
-<<<<<<< HEAD
+  Value Contempt[2]; // [bestValue > VALUE_DRAW]
   int TBCardinality;
   uint64_t TBHits;
   bool RootInTB;
   bool TB50MoveRule;
   Depth TBProbeDepth;
   Value TBScore;
-=======
-  Value Contempt[2]; // [bestValue > VALUE_DRAW]
->>>>>>> ef43e6b0
 }
 
 using std::string;
