/*
  Stockfish, a UCI chess playing engine derived from Glaurung 2.1
  Copyright (C) 2004-2008 Tord Romstad (Glaurung author)
  Copyright (C) 2008-2014 Marco Costalba, Joona Kiiski, Tord Romstad

  Stockfish is free software: you can redistribute it and/or modify
  it under the terms of the GNU General Public License as published by
  the Free Software Foundation, either version 3 of the License, or
  (at your option) any later version.

  Stockfish is distributed in the hope that it will be useful,
  but WITHOUT ANY WARRANTY; without even the implied warranty of
  MERCHANTABILITY or FITNESS FOR A PARTICULAR PURPOSE.  See the
  GNU General Public License for more details.

  You should have received a copy of the GNU General Public License
  along with this program.  If not, see <http://www.gnu.org/licenses/>.
*/

#include <algorithm>
#include <cassert>
#include <cfloat>
#include <cmath>
#include <cstring>
#include <iostream>
#include <sstream>

#include "evaluate.h"
#include "movegen.h"
#include "movepick.h"
#include "notation.h"
#include "rkiss.h"
#include "search.h"
#include "tbprobe.h"
#include "timeman.h"
#include "thread.h"
#include "tt.h"
#include "ucioption.h"

namespace Search {

  volatile SignalsType Signals;
  LimitsType Limits;
  std::vector<RootMove> RootMoves;
  Position RootPos;
  Time::point SearchTime;
  StateStackPtr SetupStates;
<<<<<<< HEAD
  Value Contempt[2]; // [bestValue > VALUE_DRAW]
=======
>>>>>>> 9dab4ca5
  int TBCardinality;
  uint64_t TBHits;
  bool RootInTB;
  bool TB50MoveRule;
  Depth TBProbeDepth;
  Value TBScore;
}

using std::string;
using Eval::evaluate;
using namespace Search;

namespace {

  // Set to true to force running with one thread. Used for debugging
  const bool FakeSplit = false;

  // Different node types, used as template parameter
  enum NodeType { Root, PV, NonPV };

  // Dynamic razoring margin based on depth
  inline Value razor_margin(Depth d) { return Value(512 + 16 * d); }

  // Futility lookup tables (initialized at startup) and their access functions
  int FutilityMoveCounts[2][32]; // [improving][depth]

  inline Value futility_margin(Depth d) {
    return Value(100 * d);
  }

  // Reduction lookup tables (initialized at startup) and their access function
  int8_t Reductions[2][2][64][64]; // [pv][improving][depth][moveNumber]

  template <bool PvNode> inline Depth reduction(bool i, Depth d, int mn) {

    return (Depth) Reductions[PvNode][i][std::min(int(d) / ONE_PLY, 63)][std::min(mn, 63)];
  }

  // Tempo bonus. Must be handled by search to preserve eval symmetry.
  const int Tempo = 17;

  size_t MultiPV, PVIdx;
  TimeManager TimeMgr;
  double BestMoveChanges;
  Value DrawValue[COLOR_NB];
  HistoryStats History;
  GainsStats Gains;
  MovesStats Countermoves, Followupmoves;

  template <NodeType NT, bool SpNode>
  Value search(Position& pos, Stack* ss, Value alpha, Value beta, Depth depth, bool cutNode);

  template <NodeType NT, bool InCheck>
  Value qsearch(Position& pos, Stack* ss, Value alpha, Value beta, Depth depth);

  void id_loop(Position& pos);
  Value value_to_tt(Value v, int ply);
  Value value_from_tt(Value v, int ply);
  void update_stats(const Position& pos, Stack* ss, Move move, Depth depth, Move* quiets, int quietsCnt);
  string uci_pv(const Position& pos, int depth, Value alpha, Value beta);

  struct Skill {
    Skill(int l) : level(l), best(MOVE_NONE) {}
   ~Skill() {
      if (enabled()) // Swap best PV line with the sub-optimal one
          std::swap(RootMoves[0], *std::find(RootMoves.begin(),
                    RootMoves.end(), best ? best : pick_move()));
    }

    bool enabled() const { return level < 20; }
    bool time_to_pick(int depth) const { return depth == 1 + level; }
    Move pick_move();

    int level;
    Move best;
  };

} // namespace


/// Search::init() is called during startup to initialize various lookup tables

void Search::init() {

  int d;  // depth (ONE_PLY == 2)
  int hd; // half depth (ONE_PLY == 1)
  int mc; // moveCount

  // Init reductions array
  for (hd = 1; hd < 64; ++hd) for (mc = 1; mc < 64; ++mc)
  {
      double    pvRed = 0.00 + log(double(hd)) * log(double(mc)) / 3.00;
      double nonPVRed = 0.33 + log(double(hd)) * log(double(mc)) / 2.25;
      Reductions[1][1][hd][mc] = int8_t(   pvRed >= 1.0 ?    pvRed * int(ONE_PLY) : 0);
      Reductions[0][1][hd][mc] = int8_t(nonPVRed >= 1.0 ? nonPVRed * int(ONE_PLY) : 0);

      Reductions[1][0][hd][mc] = Reductions[1][1][hd][mc];
      Reductions[0][0][hd][mc] = Reductions[0][1][hd][mc];

      if (Reductions[0][0][hd][mc] > 2 * ONE_PLY)
          Reductions[0][0][hd][mc] += ONE_PLY;

      else if (Reductions[0][0][hd][mc] > 1 * ONE_PLY)
          Reductions[0][0][hd][mc] += ONE_PLY / 2;
  }

  // Init futility move count array
  for (d = 0; d < 32; ++d)
  {
      FutilityMoveCounts[0][d] = int(2.4 + 0.222 * pow(d + 0.00, 1.8));
      FutilityMoveCounts[1][d] = int(3.0 + 0.300 * pow(d + 0.98, 1.8));
  }
}


/// Search::perft() is our utility to verify move generation. All the leaf nodes
/// up to the given depth are generated and counted and the sum returned.

static uint64_t perft(Position& pos, Depth depth) {

  StateInfo st;
  uint64_t cnt = 0;
  CheckInfo ci(pos);
  const bool leaf = depth == 2 * ONE_PLY;

  for (MoveList<LEGAL> it(pos); *it; ++it)
  {
      pos.do_move(*it, st, ci, pos.gives_check(*it, ci));
      cnt += leaf ? MoveList<LEGAL>(pos).size() : ::perft(pos, depth - ONE_PLY);
      pos.undo_move(*it);
  }
  return cnt;
}

uint64_t Search::perft(Position& pos, Depth depth) {
  return depth > ONE_PLY ? ::perft(pos, depth) : MoveList<LEGAL>(pos).size();
}

/// Search::think() is the external interface to Stockfish's search, and is
/// called by the main thread when the program receives the UCI 'go' command. It
/// searches from RootPos and at the end prints the "bestmove" to output.

void Search::think() {

<<<<<<< HEAD
  static PolyglotBook book; // Defined static to initialize the PRNG only once
  int piecesCnt;

  RootColor = RootPos.side_to_move();
  TimeMgr.init(Limits, RootPos.game_ply(), RootColor);
=======
  TimeMgr.init(Limits, RootPos.game_ply(), RootPos.side_to_move());
  int piecesCnt;
>>>>>>> 9dab4ca5
  TBHits = TBCardinality = 0;
  RootInTB = false;

  int cf = Options["Contempt Factor"] * PawnValueEg / 100; // From centipawns
  DrawValue[ RootPos.side_to_move()] = VALUE_DRAW - Value(cf);
  DrawValue[~RootPos.side_to_move()] = VALUE_DRAW + Value(cf);

  if (RootMoves.empty())
  {
      RootMoves.push_back(MOVE_NONE);
      sync_cout << "info depth 0 score "
                << score_to_uci(RootPos.checkers() ? -VALUE_MATE : VALUE_DRAW)
                << sync_endl;

      goto finalize;
  }

  if (Options["Write Search Log"])
  {
      Log log(Options["Search Log Filename"]);
      log << "\nSearching: "  << RootPos.fen()
          << "\ninfinite: "   << Limits.infinite
          << " ponder: "      << Limits.ponder
          << " time: "        << Limits.time[RootPos.side_to_move()]
          << " increment: "   << Limits.inc[RootPos.side_to_move()]
          << " moves to go: " << Limits.movestogo
          << "\n" << std::endl;
  }

  piecesCnt = RootPos.total_piece_count();
  TBCardinality = Options["SyzygyProbeLimit"];
  TBProbeDepth = Options["SyzygyProbeDepth"] * ONE_PLY;
  if (TBCardinality > Tablebases::TBLargest)
  {
      TBCardinality = Tablebases::TBLargest;
      TBProbeDepth = 0 * ONE_PLY;
  }
  TB50MoveRule = Options["Syzygy50MoveRule"];

  if (piecesCnt <= TBCardinality)
  {
      TBHits = RootMoves.size();

      // If the current root position is in the tablebases then RootMoves
      // contains only moves that preserve the draw or win.
      RootInTB = Tablebases::root_probe(RootPos, TBScore);

      if (RootInTB)
      {
          TBCardinality = 0; // Do not probe tablebases during the search

          // It might be a good idea to mangle the hash key (xor it
          // with a fixed value) in order to "clear" the hash table of
          // the results of previous probes. However, that would have to
          // be done from within the Position class, so we skip it for now.

          // Optional: decrease target time.
      }
      else // If DTZ tables are missing, use WDL tables as a fallback
      {
          // Filter out moves that do not preserve a draw or win
          RootInTB = Tablebases::root_probe_wdl(RootPos, TBScore);

          // Only probe during search if winning
          if (TBScore <= VALUE_DRAW)
              TBCardinality = 0;
      }

      if (!RootInTB)
      {
          TBHits = 0;
      }
      else if (!TB50MoveRule)
      {
          TBScore = TBScore > VALUE_DRAW ? VALUE_MATE - MAX_PLY - 1
                  : TBScore < VALUE_DRAW ? -VALUE_MATE + MAX_PLY + 1
                  : TBScore;
      }
  }

  // Reset the threads, still sleeping: will wake up at split time
  for (size_t i = 0; i < Threads.size(); ++i)
      Threads[i]->maxPly = 0;

  Threads.timer->run = true;
  Threads.timer->notify_one(); // Wake up the recurring timer

  id_loop(RootPos); // Let's start searching !

  Threads.timer->run = false; // Stop the timer

  if (RootInTB)
  {
      // If we mangled the hash key, unmangle it here
  }

  if (RootInTB)
  {
      // If we mangled the hash key, unmangle it here
  }

  if (Options["Write Search Log"])
  {
      Time::point elapsed = Time::now() - SearchTime + 1;

      Log log(Options["Search Log Filename"]);
      log << "Nodes: "          << RootPos.nodes_searched()
          << "\nNodes/second: " << RootPos.nodes_searched() * 1000 / elapsed
          << "\nBest move: "    << move_to_san(RootPos, RootMoves[0].pv[0]);

      StateInfo st;
      RootPos.do_move(RootMoves[0].pv[0], st);
      log << "\nPonder move: " << move_to_san(RootPos, RootMoves[0].pv[1]) << std::endl;
      RootPos.undo_move(RootMoves[0].pv[0]);
  }

finalize:

  // When search is stopped this info is not printed
  sync_cout << "info nodes " << RootPos.nodes_searched()
            << " tbhits " << TBHits
            << " time " << Time::now() - SearchTime + 1 << sync_endl;

  // When we reach the maximum depth, we can arrive here without a raise of
  // Signals.stop. However, if we are pondering or in an infinite search,
  // the UCI protocol states that we shouldn't print the best move before the
  // GUI sends a "stop" or "ponderhit" command. We therefore simply wait here
  // until the GUI sends one of those commands (which also raises Signals.stop).
  if (!Signals.stop && (Limits.ponder || Limits.infinite))
  {
      Signals.stopOnPonderhit = true;
      RootPos.this_thread()->wait_for(Signals.stop);
  }

  // Best move could be MOVE_NONE when searching on a stalemate position
  sync_cout << "bestmove " << move_to_uci(RootMoves[0].pv[0], RootPos.is_chess960())
            << " ponder "  << move_to_uci(RootMoves[0].pv[1], RootPos.is_chess960())
            << sync_endl;
}


namespace {

  // id_loop() is the main iterative deepening loop. It calls search() repeatedly
  // with increasing depth until the allocated thinking time has been consumed,
  // user stops the search, or the maximum search depth is reached.

  void id_loop(Position& pos) {

    Stack stack[MAX_PLY_PLUS_6], *ss = stack+2; // To allow referencing (ss-2)
    int depth;
    Value bestValue, alpha, beta, delta;

    std::memset(ss-2, 0, 5 * sizeof(Stack));
    (ss-1)->currentMove = MOVE_NULL; // Hack to skip update gains

    depth = 0;
    BestMoveChanges = 0;
    bestValue = delta = alpha = -VALUE_INFINITE;
    beta = VALUE_INFINITE;

    TT.new_search();
    History.clear();
    Gains.clear();
    Countermoves.clear();
    Followupmoves.clear();

    MultiPV = Options["MultiPV"];
    Skill skill(Options["Skill Level"]);

    // Do we have to play with skill handicap? In this case enable MultiPV search
    // that we will use behind the scenes to retrieve a set of possible moves.
    if (skill.enabled() && MultiPV < 4)
        MultiPV = 4;

    MultiPV = std::min(MultiPV, RootMoves.size());

    // Iterative deepening loop until requested to stop or target depth reached
    while (++depth <= MAX_PLY && !Signals.stop && (!Limits.depth || depth <= Limits.depth))
    {
        // Age out PV variability metric
        BestMoveChanges *= 0.5;

        // Save the last iteration's scores before first PV line is searched and
        // all the move scores except the (new) PV are set to -VALUE_INFINITE.
        for (size_t i = 0; i < RootMoves.size(); ++i)
            RootMoves[i].prevScore = RootMoves[i].score;

        // MultiPV loop. We perform a full root search for each PV line
        for (PVIdx = 0; PVIdx < MultiPV && !Signals.stop; ++PVIdx)
        {
            // Reset aspiration window starting size
            if (depth >= 5)
            {
                delta = Value(16);
                alpha = std::max(RootMoves[PVIdx].prevScore - delta,-VALUE_INFINITE);
                beta  = std::min(RootMoves[PVIdx].prevScore + delta, VALUE_INFINITE);
            }

            // Start with a small aspiration window and, in the case of a fail
            // high/low, re-search with a bigger window until we're not failing
            // high/low anymore.
            while (true)
            {
                bestValue = search<Root, false>(pos, ss, alpha, beta, depth * ONE_PLY, false);

                // Bring the best move to the front. It is critical that sorting
                // is done with a stable algorithm because all the values but the
                // first and eventually the new best one are set to -VALUE_INFINITE
                // and we want to keep the same order for all the moves except the
                // new PV that goes to the front. Note that in case of MultiPV
                // search the already searched PV lines are preserved.
                std::stable_sort(RootMoves.begin() + PVIdx, RootMoves.end());

                // Write PV back to transposition table in case the relevant
                // entries have been overwritten during the search.
                for (size_t i = 0; i <= PVIdx; ++i)
                    RootMoves[i].insert_pv_in_tt(pos);

                // If search has been stopped break immediately. Sorting and
                // writing PV back to TT is safe because RootMoves is still
                // valid, although it refers to previous iteration.
                if (Signals.stop)
                    break;

                // When failing high/low give some update (without cluttering
                // the UI) before a re-search.
                if (  (bestValue <= alpha || bestValue >= beta)
                    && Time::now() - SearchTime > 3000)
                    sync_cout << uci_pv(pos, depth, alpha, beta) << sync_endl;

                // In case of failing low/high increase aspiration window and
                // re-search, otherwise exit the loop.
                if (bestValue <= alpha)
                {
                    alpha = std::max(bestValue - delta, -VALUE_INFINITE);

                    Signals.failedLowAtRoot = true;
                    Signals.stopOnPonderhit = false;
                }
                else if (bestValue >= beta)
                    beta = std::min(bestValue + delta, VALUE_INFINITE);

                else
                    break;

                delta += delta / 2;

                assert(alpha >= -VALUE_INFINITE && beta <= VALUE_INFINITE);
            }

            // Sort the PV lines searched so far and update the GUI
            std::stable_sort(RootMoves.begin(), RootMoves.begin() + PVIdx + 1);

            if (PVIdx + 1 == MultiPV || Time::now() - SearchTime > 3000)
                sync_cout << uci_pv(pos, depth, alpha, beta) << sync_endl;
        }

        // If skill levels are enabled and time is up, pick a sub-optimal best move
        if (skill.enabled() && skill.time_to_pick(depth))
            skill.pick_move();

        if (Options["Write Search Log"])
        {
            RootMove& rm = RootMoves[0];
            if (skill.best != MOVE_NONE)
                rm = *std::find(RootMoves.begin(), RootMoves.end(), skill.best);

            Log log(Options["Search Log Filename"]);
            log << pretty_pv(pos, depth, rm.score, Time::now() - SearchTime, &rm.pv[0])
                << std::endl;
        }

        // Have we found a "mate in x"?
        if (   Limits.mate
            && bestValue >= VALUE_MATE_IN_MAX_PLY
            && VALUE_MATE - bestValue <= 2 * Limits.mate)
            Signals.stop = true;

        // Do we have time for the next iteration? Can we stop searching now?
        if (Limits.use_time_management() && !Signals.stop && !Signals.stopOnPonderhit)
        {
            // Take some extra time if the best move has changed
            if (depth > 4 && depth < 50 &&  MultiPV == 1)
                TimeMgr.pv_instability(BestMoveChanges);

            // Stop the search if only one legal move is available or all
            // of the available time has been used.
            if (   RootMoves.size() == 1
                || Time::now() - SearchTime > TimeMgr.available_time())
            {
                // If we are allowed to ponder do not stop the search now but
                // keep pondering until the GUI sends "ponderhit" or "stop".
                if (Limits.ponder)
                    Signals.stopOnPonderhit = true;
                else
                    Signals.stop = true;
            }
        }
    }
  }


  // search<>() is the main search function for both PV and non-PV nodes and for
  // normal and SplitPoint nodes. When called just after a split point the search
  // is simpler because we have already probed the hash table, done a null move
  // search, and searched the first move before splitting, so we don't have to
  // repeat all this work again. We also don't need to store anything to the hash
  // table here: This is taken care of after we return from the split point.

  template <NodeType NT, bool SpNode>
  Value search(Position& pos, Stack* ss, Value alpha, Value beta, Depth depth, bool cutNode) {

    const bool RootNode = NT == Root;
    const bool PvNode   = NT == PV || NT == Root;

    assert(-VALUE_INFINITE <= alpha && alpha < beta && beta <= VALUE_INFINITE);
    assert(PvNode || (alpha == beta - 1));
    assert(depth > DEPTH_ZERO);

    Move quietsSearched[64];
    StateInfo st;
    const TTEntry *tte;
    SplitPoint* splitPoint;
    Key posKey;
    Move ttMove, move, excludedMove, bestMove;
    Depth ext, newDepth, predictedDepth;
    Value bestValue, value, ttValue, eval, nullValue, futilityValue;
    bool inCheck, givesCheck, pvMove, singularExtensionNode, improving;
    bool captureOrPromotion, dangerous, doFullDepthSearch;
    int moveCount, quietCount;

    // Step 1. Initialize node
    Thread* thisThread = pos.this_thread();
    inCheck = pos.checkers();

    if (SpNode)
    {
        splitPoint = ss->splitPoint;
        bestMove   = splitPoint->bestMove;
        bestValue  = splitPoint->bestValue;
        tte = NULL;
        ttMove = excludedMove = MOVE_NONE;
        ttValue = VALUE_NONE;

        assert(splitPoint->bestValue > -VALUE_INFINITE && splitPoint->moveCount > 0);

        goto moves_loop;
    }

    moveCount = quietCount = 0;
    bestValue = -VALUE_INFINITE;
    ss->currentMove = ss->ttMove = (ss+1)->excludedMove = bestMove = MOVE_NONE;
    ss->ply = (ss-1)->ply + 1;
    (ss+1)->skipNullMove = (ss+1)->nullChild = false; (ss+1)->reduction = DEPTH_ZERO;
    (ss+2)->killers[0] = (ss+2)->killers[1] = MOVE_NONE;

    // Used to send selDepth info to GUI
    if (PvNode && thisThread->maxPly < ss->ply)
        thisThread->maxPly = ss->ply;

    if (!RootNode)
    {
        // Step 2. Check for aborted search and immediate draw
        if (Signals.stop || pos.is_draw() || ss->ply > MAX_PLY)
            return ss->ply > MAX_PLY && !inCheck ? evaluate(pos) + Tempo : DrawValue[pos.side_to_move()];

        // Step 3. Mate distance pruning. Even if we mate at the next move our score
        // would be at best mate_in(ss->ply+1), but if alpha is already bigger because
        // a shorter mate was found upward in the tree then there is no need to search
        // because we will never beat the current alpha. Same logic but with reversed
        // signs applies also in the opposite condition of being mated instead of giving
        // mate. In this case return a fail-high score.
        alpha = std::max(mated_in(ss->ply), alpha);
        beta = std::min(mate_in(ss->ply+1), beta);
        if (alpha >= beta)
            return alpha;
    }

    // Step 4. Transposition table lookup
    // We don't want the score of a partial search to overwrite a previous full search
    // TT value, so we use a different position key in case of an excluded move.
    excludedMove = ss->excludedMove;
    posKey = excludedMove ? pos.exclusion_key() : pos.key();
    tte = TT.probe(posKey);
    ss->ttMove = ttMove = RootNode ? RootMoves[PVIdx].pv[0] : tte ? tte->move() : MOVE_NONE;
    ttValue = tte ? value_from_tt(tte->value(), ss->ply) : VALUE_NONE;

    // At PV nodes we check for exact scores, whilst at non-PV nodes we check for
    // a fail high/low. The biggest advantage to probing at PV nodes is to have a
    // smooth experience in analysis mode. We don't probe at Root nodes otherwise
    // we should also update RootMoveList to avoid bogus output.
    if (   !RootNode
        && tte
        && tte->depth() >= depth
        && ttValue != VALUE_NONE // Only in case of TT access race
        && (           PvNode ?  tte->bound() == BOUND_EXACT
            : ttValue >= beta ? (tte->bound() &  BOUND_LOWER)
                              : (tte->bound() &  BOUND_UPPER)))
    {
        ss->currentMove = ttMove; // Can be MOVE_NONE

        // If ttMove is quiet, update killers, history, counter move and followup move on TT hit
        if (ttValue >= beta && ttMove && !pos.capture_or_promotion(ttMove) && !inCheck)
            update_stats(pos, ss, ttMove, depth, NULL, 0);

        return ttValue;
    }

    // Step 4a. Tablebase probe
    if (   !RootNode
        && pos.total_piece_count() <= TBCardinality
        && ( pos.total_piece_count() < TBCardinality || depth >= TBProbeDepth )
        && pos.rule50_count() == 0)
    {
        int found, v = Tablebases::probe_wdl(pos, &found);

        if (found)
        {
            TBHits++;

            if (TB50MoveRule) {
                value = v < -1 ? -VALUE_MATE + MAX_PLY + ss->ply
                      : v >  1 ?  VALUE_MATE - MAX_PLY - ss->ply
                      : VALUE_DRAW + 2 * v;
            }
            else
            {
                value = v < 0 ? -VALUE_MATE + MAX_PLY + ss->ply
                      : v > 0 ?  VALUE_MATE - MAX_PLY - ss->ply
                      : VALUE_DRAW;
            }

            TT.store(posKey, value_to_tt(value, ss->ply), BOUND_EXACT,
                     depth + 6 * ONE_PLY, MOVE_NONE, VALUE_NONE);

            return value;
        }
    }

    // Step 5. Evaluate the position statically and update parent's gain statistics
    if (inCheck)
    {
        ss->staticEval = eval = VALUE_NONE;
        goto moves_loop;
    }

    else if (tte)
    {
        // Never assume anything on values stored in TT
        if ((ss->staticEval = eval = tte->eval_value()) == VALUE_NONE)
            eval = ss->staticEval = evaluate(pos) + Tempo;

        // Can ttValue be used as a better position evaluation?
        if (ttValue != VALUE_NONE)
            if (tte->bound() & (ttValue > eval ? BOUND_LOWER : BOUND_UPPER))
                eval = ttValue;
    }
    else
    {
        eval = ss->staticEval = ss->nullChild ? -(ss-1)->staticEval + 2 * Tempo : evaluate(pos) + Tempo;
        TT.store(posKey, VALUE_NONE, BOUND_NONE, DEPTH_NONE, MOVE_NONE, ss->staticEval);
    }

    if (   !pos.captured_piece_type()
        &&  ss->staticEval != VALUE_NONE
        && (ss-1)->staticEval != VALUE_NONE
        && (move = (ss-1)->currentMove) != MOVE_NULL
        &&  type_of(move) == NORMAL)
    {
        Square to = to_sq(move);
        Gains.update(pos.piece_on(to), to, -(ss-1)->staticEval - ss->staticEval);
    }

    // Step 6. Razoring (skipped when in check)
    if (   !PvNode
        &&  depth < 4 * ONE_PLY
        &&  eval + razor_margin(depth) <= alpha
        &&  ttMove == MOVE_NONE
        &&  abs(beta) < VALUE_MATE_IN_MAX_PLY
        && !pos.pawn_on_7th(pos.side_to_move()))
    {
        if (   depth <= ONE_PLY
            && eval + razor_margin(3 * ONE_PLY) <= alpha)
            return qsearch<NonPV, false>(pos, ss, alpha, beta, DEPTH_ZERO);

        Value ralpha = alpha - razor_margin(depth);
        Value v = qsearch<NonPV, false>(pos, ss, ralpha, ralpha+1, DEPTH_ZERO);
        if (v <= ralpha)
            return v;
    }

    // Step 7. Futility pruning: child node (skipped when in check)
    if (   !PvNode
        && !ss->skipNullMove
        &&  depth < 7 * ONE_PLY
        &&  eval - futility_margin(depth) >= beta
        &&  abs(beta) < VALUE_MATE_IN_MAX_PLY
        &&  abs(eval) < VALUE_KNOWN_WIN
        &&  pos.non_pawn_material(pos.side_to_move()))
        return eval - futility_margin(depth);

    // Step 8. Null move search with verification search (is omitted in PV nodes)
    if (   !PvNode
        && !ss->skipNullMove
        &&  depth >= 2 * ONE_PLY
        &&  eval >= beta
        &&  abs(beta) < VALUE_MATE_IN_MAX_PLY
        &&  pos.non_pawn_material(pos.side_to_move()))
    {
        ss->currentMove = MOVE_NULL;

        assert(eval - beta >= 0);

        // Null move dynamic reduction based on depth and value
        Depth R =  3 * ONE_PLY
                 + depth / 4
                 + int(eval - beta) / PawnValueMg * ONE_PLY;

        pos.do_null_move(st);
        (ss+1)->skipNullMove = (ss+1)->nullChild = true;
        nullValue = depth-R < ONE_PLY ? -qsearch<NonPV, false>(pos, ss+1, -beta, -beta+1, DEPTH_ZERO)
                                      : - search<NonPV, false>(pos, ss+1, -beta, -beta+1, depth-R, !cutNode);
        (ss+1)->skipNullMove = (ss+1)->nullChild = false;
        pos.undo_null_move();

        if (nullValue >= beta)
        {
            // Do not return unproven mate scores
            if (nullValue >= VALUE_MATE_IN_MAX_PLY)
                nullValue = beta;

            if (depth < 12 * ONE_PLY)
                return nullValue;

            // Do verification search at high depths
            ss->skipNullMove = true;
            Value v = depth-R < ONE_PLY ? qsearch<NonPV, false>(pos, ss, beta-1, beta, DEPTH_ZERO)
                                        :  search<NonPV, false>(pos, ss, beta-1, beta, depth-R, false);
            ss->skipNullMove = false;

            if (v >= beta)
                return nullValue;
        }
    }

    // Step 9. ProbCut (skipped when in check)
    // If we have a very good capture (i.e. SEE > seeValues[captured_piece_type])
    // and a reduced search returns a value much above beta, we can (almost) safely
    // prune the previous move.
    if (   !PvNode
        &&  depth >= 5 * ONE_PLY
        && !ss->skipNullMove
        &&  abs(beta) < VALUE_MATE_IN_MAX_PLY)
    {
        Value rbeta = std::min(beta + 200, VALUE_INFINITE);
        Depth rdepth = depth - 4 * ONE_PLY;

        assert(rdepth >= ONE_PLY);
        assert((ss-1)->currentMove != MOVE_NONE);
        assert((ss-1)->currentMove != MOVE_NULL);

        MovePicker mp(pos, ttMove, History, pos.captured_piece_type());
        CheckInfo ci(pos);

        while ((move = mp.next_move<false>()) != MOVE_NONE)
            if (pos.legal(move, ci.pinned))
            {
                ss->currentMove = move;
                pos.do_move(move, st, ci, pos.gives_check(move, ci));
                value = -search<NonPV, false>(pos, ss+1, -rbeta, -rbeta+1, rdepth, !cutNode);
                pos.undo_move(move);
                if (value >= rbeta)
                    return value;
            }
    }

    // Step 10. Internal iterative deepening (skipped when in check)
    if (    depth >= (PvNode ? 5 * ONE_PLY : 8 * ONE_PLY)
        && !ttMove
        && (PvNode || ss->staticEval + 256 >= beta))
    {
        Depth d = depth - 2 * ONE_PLY - (PvNode ? DEPTH_ZERO : depth / 4);

        ss->skipNullMove = true;
        search<PvNode ? PV : NonPV, false>(pos, ss, alpha, beta, d, true);
        ss->skipNullMove = false;

        tte = TT.probe(posKey);
        ttMove = tte ? tte->move() : MOVE_NONE;
    }

moves_loop: // When in check and at SpNode search starts from here

    Square prevMoveSq = to_sq((ss-1)->currentMove);
    Move countermoves[] = { Countermoves[pos.piece_on(prevMoveSq)][prevMoveSq].first,
                            Countermoves[pos.piece_on(prevMoveSq)][prevMoveSq].second };

    Square prevOwnMoveSq = to_sq((ss-2)->currentMove);
    Move followupmoves[] = { Followupmoves[pos.piece_on(prevOwnMoveSq)][prevOwnMoveSq].first,
                             Followupmoves[pos.piece_on(prevOwnMoveSq)][prevOwnMoveSq].second };

    MovePicker mp(pos, ttMove, depth, History, countermoves, followupmoves, ss);
    CheckInfo ci(pos);
    value = bestValue; // Workaround a bogus 'uninitialized' warning under gcc
    improving =   ss->staticEval >= (ss-2)->staticEval
               || ss->staticEval == VALUE_NONE
               ||(ss-2)->staticEval == VALUE_NONE;

    singularExtensionNode =   !RootNode
                           && !SpNode
                           &&  depth >= 8 * ONE_PLY
                           &&  ttMove != MOVE_NONE
                           && !excludedMove // Recursive singular search is not allowed
                           && (tte->bound() & BOUND_LOWER)
                           &&  tte->depth() >= depth - 3 * ONE_PLY;

    // Step 11. Loop through moves
    // Loop through all pseudo-legal moves until no moves remain or a beta cutoff occurs
    while ((move = mp.next_move<SpNode>()) != MOVE_NONE)
    {
      assert(is_ok(move));

      if (move == excludedMove)
          continue;

      // At root obey the "searchmoves" option and skip moves not listed in Root
      // Move List. As a consequence any illegal move is also skipped. In MultiPV
      // mode we also skip PV moves which have been already searched.
      if (RootNode && !std::count(RootMoves.begin() + PVIdx, RootMoves.end(), move))
          continue;

      if (SpNode)
      {
          // Shared counter cannot be decremented later if the move turns out to be illegal
          if (!pos.legal(move, ci.pinned))
              continue;

          moveCount = ++splitPoint->moveCount;
          splitPoint->mutex.unlock();
      }
      else
          ++moveCount;

      if (RootNode)
      {
          Signals.firstRootMove = (moveCount == 1);

          if (thisThread == Threads.main() && Time::now() - SearchTime > 3000)
              sync_cout << "info depth " << depth / ONE_PLY
                        << " currmove " << move_to_uci(move, pos.is_chess960())
                        << " currmovenumber " << moveCount + PVIdx << sync_endl;
      }

      ext = DEPTH_ZERO;
      captureOrPromotion = pos.capture_or_promotion(move);

      givesCheck =  type_of(move) == NORMAL && !ci.dcCandidates
                  ? ci.checkSq[type_of(pos.piece_on(from_sq(move)))] & to_sq(move)
                  : pos.gives_check(move, ci);

      dangerous =   givesCheck
                 || type_of(move) != NORMAL
                 || pos.advanced_pawn_push(move);

      // Step 12. Extend checks
      if (givesCheck && pos.see_sign(move) >= VALUE_ZERO)
          ext = ONE_PLY;

      // Singular extension search. If all moves but one fail low on a search of
      // (alpha-s, beta-s), and just one fails high on (alpha, beta), then that move
      // is singular and should be extended. To verify this we do a reduced search
      // on all the other moves but the ttMove and if the result is lower than
      // ttValue minus a margin then we extend the ttMove.
      if (    singularExtensionNode
          &&  move == ttMove
          && !ext
          &&  pos.legal(move, ci.pinned)
          &&  abs(ttValue) < VALUE_KNOWN_WIN)
      {
          assert(ttValue != VALUE_NONE);

          Value rBeta = ttValue - int(depth);
          ss->excludedMove = move;
          ss->skipNullMove = true;
          value = search<NonPV, false>(pos, ss, rBeta - 1, rBeta, depth / 2, cutNode);
          ss->skipNullMove = false;
          ss->excludedMove = MOVE_NONE;

          if (value < rBeta)
              ext = ONE_PLY;
      }

      // Update the current move (this must be done after singular extension search)
      newDepth = depth - ONE_PLY + ext;

      // Step 13. Pruning at shallow depth (exclude PV nodes)
      if (   !PvNode
          && !captureOrPromotion
          && !inCheck
          && !dangerous
       /* &&  move != ttMove Already implicit in the next condition */
          &&  bestValue > VALUE_MATED_IN_MAX_PLY)
      {
          // Move count based pruning
          if (   depth < 16 * ONE_PLY
              && moveCount >= FutilityMoveCounts[improving][depth] )
          {
              if (SpNode)
                  splitPoint->mutex.lock();

              continue;
          }

          predictedDepth = newDepth - reduction<PvNode>(improving, depth, moveCount);

          // Futility pruning: parent node
          if (predictedDepth < 7 * ONE_PLY)
          {
              futilityValue = ss->staticEval + futility_margin(predictedDepth)
                            + 128 + Gains[pos.moved_piece(move)][to_sq(move)];

              if (futilityValue <= alpha)
              {
                  bestValue = std::max(bestValue, futilityValue);

                  if (SpNode)
                  {
                      splitPoint->mutex.lock();
                      if (bestValue > splitPoint->bestValue)
                          splitPoint->bestValue = bestValue;
                  }
                  continue;
              }
          }

          // Prune moves with negative SEE at low depths
          if (predictedDepth < 4 * ONE_PLY && pos.see_sign(move) < VALUE_ZERO)
          {
              if (SpNode)
                  splitPoint->mutex.lock();

              continue;
          }
      }

      // Check for legality just before making the move
      if (!RootNode && !SpNode && !pos.legal(move, ci.pinned))
      {
          moveCount--;
          continue;
      }

      pvMove = PvNode && moveCount == 1;
      ss->currentMove = move;
      if (!SpNode && !captureOrPromotion && quietCount < 64)
          quietsSearched[quietCount++] = move;

      // Step 14. Make the move
      pos.do_move(move, st, ci, givesCheck);

      // Step 15. Reduced depth search (LMR). If the move fails high it will be
      // re-searched at full depth.
      if (    depth >= 3 * ONE_PLY
          && !pvMove
          && !captureOrPromotion
          &&  move != ttMove
          &&  move != ss->killers[0]
          &&  move != ss->killers[1])
      {
          ss->reduction = reduction<PvNode>(improving, depth, moveCount);

          if (!PvNode && cutNode)
              ss->reduction += ONE_PLY;

          else if (History[pos.piece_on(to_sq(move))][to_sq(move)] < 0)
              ss->reduction += ONE_PLY / 2;

          if (move == countermoves[0] || move == countermoves[1])
              ss->reduction = std::max(DEPTH_ZERO, ss->reduction - ONE_PLY);

          // Decrease reduction for moves that escape a capture
          if (   ss->reduction
              && type_of(move) == NORMAL
              && type_of(pos.piece_on(to_sq(move))) != PAWN
              && pos.see(make_move(to_sq(move), from_sq(move))) < 0)
              ss->reduction = std::max(DEPTH_ZERO, ss->reduction - ONE_PLY);

          Depth d = std::max(newDepth - ss->reduction, ONE_PLY);
          if (SpNode)
              alpha = splitPoint->alpha;

          value = -search<NonPV, false>(pos, ss+1, -(alpha+1), -alpha, d, true);

          // Re-search at intermediate depth if reduction is very high
          if (value > alpha && ss->reduction >= 4 * ONE_PLY)
          {
              Depth d2 = std::max(newDepth - 2 * ONE_PLY, ONE_PLY);
              value = -search<NonPV, false>(pos, ss+1, -(alpha+1), -alpha, d2, true);
          }

          doFullDepthSearch = (value > alpha && ss->reduction != DEPTH_ZERO);
          ss->reduction = DEPTH_ZERO;
      }
      else
          doFullDepthSearch = !pvMove;

      // Step 16. Full depth search, when LMR is skipped or fails high
      if (doFullDepthSearch)
      {
          if (SpNode)
              alpha = splitPoint->alpha;

          value = newDepth < ONE_PLY ?
                          givesCheck ? -qsearch<NonPV,  true>(pos, ss+1, -(alpha+1), -alpha, DEPTH_ZERO)
                                     : -qsearch<NonPV, false>(pos, ss+1, -(alpha+1), -alpha, DEPTH_ZERO)
                                     : - search<NonPV, false>(pos, ss+1, -(alpha+1), -alpha, newDepth, !cutNode);
      }

      // For PV nodes only, do a full PV search on the first move or after a fail
      // high (in the latter case search only if value < beta), otherwise let the
      // parent node fail low with value <= alpha and to try another move.
      if (PvNode && (pvMove || (value > alpha && (RootNode || value < beta))))
          value = newDepth < ONE_PLY ?
                          givesCheck ? -qsearch<PV,  true>(pos, ss+1, -beta, -alpha, DEPTH_ZERO)
                                     : -qsearch<PV, false>(pos, ss+1, -beta, -alpha, DEPTH_ZERO)
                                     : - search<PV, false>(pos, ss+1, -beta, -alpha, newDepth, false);
      // Step 17. Undo move
      pos.undo_move(move);

      assert(value > -VALUE_INFINITE && value < VALUE_INFINITE);

      // Step 18. Check for new best move
      if (SpNode)
      {
          splitPoint->mutex.lock();
          bestValue = splitPoint->bestValue;
          alpha = splitPoint->alpha;
      }

      // Finished searching the move. If a stop or a cutoff occurred, the return
      // value of the search cannot be trusted, and we return immediately without
      // updating best move, PV and TT.
      if (Signals.stop || thisThread->cutoff_occurred())
          return VALUE_ZERO;

      if (RootNode)
      {
          RootMove& rm = *std::find(RootMoves.begin(), RootMoves.end(), move);

          // PV move or new best move ?
          if (pvMove || value > alpha)
          {
              rm.score = value;
              rm.extract_pv_from_tt(pos);

              // We record how often the best move has been changed in each
              // iteration. This information is used for time management: When
              // the best move changes frequently, we allocate some more time.
              if (!pvMove)
                  ++BestMoveChanges;
          }
          else
              // All other moves but the PV are set to the lowest value: this is
              // not a problem when sorting because the sort is stable and the
              // move position in the list is preserved - just the PV is pushed up.
              rm.score = -VALUE_INFINITE;
      }

      if (value > bestValue)
      {
          bestValue = SpNode ? splitPoint->bestValue = value : value;

          if (value > alpha)
          {
              bestMove = SpNode ? splitPoint->bestMove = move : move;

              if (PvNode && value < beta) // Update alpha! Always alpha < beta
                  alpha = SpNode ? splitPoint->alpha = value : value;
              else
              {
                  assert(value >= beta); // Fail high

                  if (SpNode)
                      splitPoint->cutoff = true;

                  break;
              }
          }
      }

      // Step 19. Check for splitting the search
      if (   !SpNode
          &&  Threads.size() >= 2
          &&  depth >= Threads.minimumSplitDepth
          &&  (   !thisThread->activeSplitPoint
               || !thisThread->activeSplitPoint->allSlavesSearching)
          &&  thisThread->splitPointsSize < MAX_SPLITPOINTS_PER_THREAD)
      {
          assert(bestValue > -VALUE_INFINITE && bestValue < beta);

          thisThread->split<FakeSplit>(pos, ss, alpha, beta, &bestValue, &bestMove,
                                       depth, moveCount, &mp, NT, cutNode);

          if (Signals.stop || thisThread->cutoff_occurred())
              return VALUE_ZERO;

          if (bestValue >= beta)
              break;
      }
    }

    if (SpNode)
        return bestValue;

    // Following condition would detect a stop or a cutoff set only after move
    // loop has been completed. But in this case bestValue is valid because we
    // have fully searched our subtree, and we can anyhow save the result in TT.
    /*
       if (Signals.stop || thisThread->cutoff_occurred())
        return VALUE_DRAW;
    */

    // Step 20. Check for mate and stalemate
    // All legal moves have been searched and if there are no legal moves, it
    // must be mate or stalemate. If we are in a singular extension search then
    // return a fail low score.
    if (!moveCount)
        bestValue = excludedMove ? alpha
                   :     inCheck ? mated_in(ss->ply) : DrawValue[pos.side_to_move()];

    // Quiet best move: update killers, history, countermoves and followupmoves
    else if (bestValue >= beta && !pos.capture_or_promotion(bestMove) && !inCheck)
        update_stats(pos, ss, bestMove, depth, quietsSearched, quietCount - 1);

    TT.store(posKey, value_to_tt(bestValue, ss->ply),
             bestValue >= beta  ? BOUND_LOWER :
             PvNode && bestMove ? BOUND_EXACT : BOUND_UPPER,
             depth, bestMove, ss->staticEval);

    assert(bestValue > -VALUE_INFINITE && bestValue < VALUE_INFINITE);

    return bestValue;
  }


  // qsearch() is the quiescence search function, which is called by the main
  // search function when the remaining depth is zero (or, to be more precise,
  // less than ONE_PLY).

  template <NodeType NT, bool InCheck>
  Value qsearch(Position& pos, Stack* ss, Value alpha, Value beta, Depth depth) {

    const bool PvNode = NT == PV;

    assert(NT == PV || NT == NonPV);
    assert(InCheck == !!pos.checkers());
    assert(alpha >= -VALUE_INFINITE && alpha < beta && beta <= VALUE_INFINITE);
    assert(PvNode || (alpha == beta - 1));
    assert(depth <= DEPTH_ZERO);

    StateInfo st;
    const TTEntry* tte;
    Key posKey;
    Move ttMove, move, bestMove;
    Value bestValue, value, ttValue, futilityValue, futilityBase, oldAlpha;
    bool givesCheck, evasionPrunable;
    Depth ttDepth;

    // To flag BOUND_EXACT a node with eval above alpha and no available moves
    if (PvNode)
        oldAlpha = alpha;

    ss->currentMove = bestMove = MOVE_NONE;
    ss->ply = (ss-1)->ply + 1;

    // Check for an instant draw or if the maximum ply has been reached
    if (pos.is_draw() || ss->ply > MAX_PLY)
        return ss->ply > MAX_PLY && !InCheck ? evaluate(pos) + Tempo : DrawValue[pos.side_to_move()];

    // Decide whether or not to include checks: this fixes also the type of
    // TT entry depth that we are going to use. Note that in qsearch we use
    // only two types of depth in TT: DEPTH_QS_CHECKS or DEPTH_QS_NO_CHECKS.
    ttDepth = InCheck || depth >= DEPTH_QS_CHECKS ? DEPTH_QS_CHECKS
                                                  : DEPTH_QS_NO_CHECKS;

    // Transposition table lookup
    posKey = pos.key();
    tte = TT.probe(posKey);
    ttMove = tte ? tte->move() : MOVE_NONE;
    ttValue = tte ? value_from_tt(tte->value(),ss->ply) : VALUE_NONE;

    if (   tte
        && tte->depth() >= ttDepth
        && ttValue != VALUE_NONE // Only in case of TT access race
        && (           PvNode ?  tte->bound() == BOUND_EXACT
            : ttValue >= beta ? (tte->bound() &  BOUND_LOWER)
                              : (tte->bound() &  BOUND_UPPER)))
    {
        ss->currentMove = ttMove; // Can be MOVE_NONE
        return ttValue;
    }

    // Evaluate the position statically
    if (InCheck)
    {
        ss->staticEval = VALUE_NONE;
        bestValue = futilityBase = -VALUE_INFINITE;
    }
    else
    {
        if (tte)
        {
            // Never assume anything on values stored in TT
            if ((ss->staticEval = bestValue = tte->eval_value()) == VALUE_NONE)
                ss->staticEval = bestValue = evaluate(pos) + Tempo;

            // Can ttValue be used as a better position evaluation?
            if (ttValue != VALUE_NONE)
                if (tte->bound() & (ttValue > bestValue ? BOUND_LOWER : BOUND_UPPER))
                    bestValue = ttValue;
        }
        else
            ss->staticEval = bestValue = ss->nullChild ? -(ss-1)->staticEval + 2 * Tempo : evaluate(pos) + Tempo;

        // Stand pat. Return immediately if static value is at least beta
        if (bestValue >= beta)
        {
            if (!tte)
                TT.store(pos.key(), value_to_tt(bestValue, ss->ply), BOUND_LOWER,
                         DEPTH_NONE, MOVE_NONE, ss->staticEval);

            return bestValue;
        }

        if (PvNode && bestValue > alpha)
            alpha = bestValue;

        futilityBase = bestValue + 128;
    }

    // Initialize a MovePicker object for the current position, and prepare
    // to search the moves. Because the depth is <= 0 here, only captures,
    // queen promotions and checks (only if depth >= DEPTH_QS_CHECKS) will
    // be generated.
    MovePicker mp(pos, ttMove, depth, History, to_sq((ss-1)->currentMove));
    CheckInfo ci(pos);

    // Loop through the moves until no moves remain or a beta cutoff occurs
    while ((move = mp.next_move<false>()) != MOVE_NONE)
    {
      assert(is_ok(move));

      givesCheck =  type_of(move) == NORMAL && !ci.dcCandidates
                  ? ci.checkSq[type_of(pos.piece_on(from_sq(move)))] & to_sq(move)
                  : pos.gives_check(move, ci);

      // Futility pruning
      if (   !PvNode
          && !InCheck
          && !givesCheck
          &&  move != ttMove
          &&  futilityBase > -VALUE_KNOWN_WIN
          && !pos.advanced_pawn_push(move))
      {
          assert(type_of(move) != ENPASSANT); // Due to !pos.advanced_pawn_push

          futilityValue = futilityBase + PieceValue[EG][pos.piece_on(to_sq(move))];

          if (futilityValue < beta)
          {
              bestValue = std::max(bestValue, futilityValue);
              continue;
          }

          if (futilityBase < beta && pos.see(move) <= VALUE_ZERO)
          {
              bestValue = std::max(bestValue, futilityBase);
              continue;
          }
      }

      // Detect non-capture evasions that are candidates to be pruned
      evasionPrunable =    InCheck
                       &&  bestValue > VALUE_MATED_IN_MAX_PLY
                       && !pos.capture(move)
                       && !pos.can_castle(pos.side_to_move());

      // Don't search moves with negative SEE values
      if (   !PvNode
          && (!InCheck || evasionPrunable)
          &&  move != ttMove
          &&  type_of(move) != PROMOTION
          &&  pos.see_sign(move) < VALUE_ZERO)
          continue;

      // Check for legality just before making the move
      if (!pos.legal(move, ci.pinned))
          continue;

      ss->currentMove = move;

      // Make and search the move
      pos.do_move(move, st, ci, givesCheck);
      value = givesCheck ? -qsearch<NT,  true>(pos, ss+1, -beta, -alpha, depth - ONE_PLY)
                         : -qsearch<NT, false>(pos, ss+1, -beta, -alpha, depth - ONE_PLY);
      pos.undo_move(move);

      assert(value > -VALUE_INFINITE && value < VALUE_INFINITE);

      // Check for new best move
      if (value > bestValue)
      {
          bestValue = value;

          if (value > alpha)
          {
              if (PvNode && value < beta) // Update alpha here! Always alpha < beta
              {
                  alpha = value;
                  bestMove = move;
              }
              else // Fail high
              {
                  TT.store(posKey, value_to_tt(value, ss->ply), BOUND_LOWER,
                           ttDepth, move, ss->staticEval);

                  return value;
              }
          }
       }
    }

    // All legal moves have been searched. A special case: If we're in check
    // and no legal moves were found, it is checkmate.
    if (InCheck && bestValue == -VALUE_INFINITE)
        return mated_in(ss->ply); // Plies to mate from the root

    TT.store(posKey, value_to_tt(bestValue, ss->ply),
             PvNode && bestValue > oldAlpha ? BOUND_EXACT : BOUND_UPPER,
             ttDepth, bestMove, ss->staticEval);

    assert(bestValue > -VALUE_INFINITE && bestValue < VALUE_INFINITE);

    return bestValue;
  }


  // value_to_tt() adjusts a mate score from "plies to mate from the root" to
  // "plies to mate from the current position". Non-mate scores are unchanged.
  // The function is called before storing a value in the transposition table.

  Value value_to_tt(Value v, int ply) {

    assert(v != VALUE_NONE);

    return  v >= VALUE_MATE_IN_MAX_PLY  ? v + ply
          : v <= VALUE_MATED_IN_MAX_PLY ? v - ply : v;
  }


  // value_from_tt() is the inverse of value_to_tt(): It adjusts a mate score
  // from the transposition table (which refers to the plies to mate/be mated
  // from current position) to "plies to mate/be mated from the root".

  Value value_from_tt(Value v, int ply) {

    return  v == VALUE_NONE             ? VALUE_NONE
          : v >= VALUE_MATE_IN_MAX_PLY  ? v - ply
          : v <= VALUE_MATED_IN_MAX_PLY ? v + ply : v;
  }


  // update_stats() updates killers, history, countermoves and followupmoves stats after a fail-high
  // of a quiet move.

  void update_stats(const Position& pos, Stack* ss, Move move, Depth depth, Move* quiets, int quietsCnt) {

    if (ss->killers[0] != move)
    {
        ss->killers[1] = ss->killers[0];
        ss->killers[0] = move;
    }

    // Increase history value of the cut-off move and decrease all the other
    // played quiet moves.
    Value bonus = Value(int(depth) * int(depth));
    History.update(pos.moved_piece(move), to_sq(move), bonus);
    for (int i = 0; i < quietsCnt; ++i)
    {
        Move m = quiets[i];
        History.update(pos.moved_piece(m), to_sq(m), -bonus);
    }

    if (is_ok((ss-1)->currentMove))
    {
        Square prevMoveSq = to_sq((ss-1)->currentMove);
        Countermoves.update(pos.piece_on(prevMoveSq), prevMoveSq, move);
    }

    if (is_ok((ss-2)->currentMove) && (ss-1)->currentMove == (ss-1)->ttMove)
    {
        Square prevOwnMoveSq = to_sq((ss-2)->currentMove);
        Followupmoves.update(pos.piece_on(prevOwnMoveSq), prevOwnMoveSq, move);
    }
  }


  // When playing with a strength handicap, choose best move among the MultiPV
  // set using a statistical rule dependent on 'level'. Idea by Heinz van Saanen.

  Move Skill::pick_move() {

    static RKISS rk;

    // PRNG sequence should be not deterministic
    for (int i = Time::now() % 50; i > 0; --i)
        rk.rand<unsigned>();

    // RootMoves are already sorted by score in descending order
    int variance = std::min(RootMoves[0].score - RootMoves[MultiPV - 1].score, PawnValueMg);
    int weakness = 120 - 2 * level;
    int max_s = -VALUE_INFINITE;
    best = MOVE_NONE;

    // Choose best move. For each move score we add two terms both dependent on
    // weakness. One deterministic and bigger for weaker moves, and one random,
    // then we choose the move with the resulting highest score.
    for (size_t i = 0; i < MultiPV; ++i)
    {
        int s = RootMoves[i].score;

        // Don't allow crazy blunders even at very low skills
        if (i > 0 && RootMoves[i-1].score > s + 2 * PawnValueMg)
            break;

        // This is our magic formula
        s += (  weakness * int(RootMoves[0].score - s)
              + variance * (rk.rand<unsigned>() % weakness)) / 128;

        if (s > max_s)
        {
            max_s = s;
            best = RootMoves[i].pv[0];
        }
    }
    return best;
  }


  // uci_pv() formats PV information according to the UCI protocol. UCI
  // requires that all (if any) unsearched PV lines are sent using a previous
  // search score.

  string uci_pv(const Position& pos, int depth, Value alpha, Value beta) {

    std::stringstream ss;
    Time::point elapsed = Time::now() - SearchTime + 1;
    size_t uciPVSize = std::min((size_t)Options["MultiPV"], RootMoves.size());
    int selDepth = 0;

    for (size_t i = 0; i < Threads.size(); ++i)
        if (Threads[i]->maxPly > selDepth)
            selDepth = Threads[i]->maxPly;

    for (size_t i = 0; i < uciPVSize; ++i)
    {
        bool updated = (i <= PVIdx);

        if (depth == 1 && !updated)
            continue;

        int d   = updated ? depth : depth - 1;
        Value v = updated ? RootMoves[i].score : RootMoves[i].prevScore;

	bool tb = RootInTB;
        if (tb)
        {
	    if (abs(v) >= VALUE_MATE - MAX_PLY)
                tb = false;
            else
                v = TBScore;
        }

        if (ss.rdbuf()->in_avail()) // Not at first line
            ss << "\n";

        ss << "info depth " << d
           << " seldepth "  << selDepth
           << " score "     << ((!tb && i == PVIdx) ? score_to_uci(v, alpha, beta) : score_to_uci(v))
           << " nodes "     << pos.nodes_searched()
           << " nps "       << pos.nodes_searched() * 1000 / elapsed
           << " tbhits "    << TBHits
           << " time "      << elapsed
           << " multipv "   << i + 1
           << " pv";

        for (size_t j = 0; RootMoves[i].pv[j] != MOVE_NONE; ++j)
            ss << " " << move_to_uci(RootMoves[i].pv[j], pos.is_chess960());
    }

    return ss.str();
  }

} // namespace


/// RootMove::extract_pv_from_tt() builds a PV by adding moves from the TT table.
/// We also consider both failing high nodes and BOUND_EXACT nodes here to
/// ensure that we have a ponder move even when we fail high at root. This
/// results in a long PV to print that is important for position analysis.

void RootMove::extract_pv_from_tt(Position& pos) {

  StateInfo state[MAX_PLY_PLUS_6], *st = state;
  const TTEntry* tte;
  int ply = 1;    // At root ply is 1...
  Move m = pv[0]; // ...instead pv[] array starts from 0
  Value expectedScore = score;

  pv.clear();

  do {
      pv.push_back(m);

      assert(MoveList<LEGAL>(pos).contains(pv[ply - 1]));

      pos.do_move(pv[ply++ - 1], *st++);
      tte = TT.probe(pos.key());
      expectedScore = -expectedScore;

  } while (   tte
           && expectedScore == value_from_tt(tte->value(), ply)
           && pos.pseudo_legal(m = tte->move()) // Local copy, TT could change
           && pos.legal(m, pos.pinned_pieces(pos.side_to_move()))
           && ply < MAX_PLY
           && (!pos.is_draw() || ply <= 2));

  pv.push_back(MOVE_NONE); // Must be zero-terminating

  while (--ply) pos.undo_move(pv[ply - 1]);
}


/// RootMove::insert_pv_in_tt() is called at the end of a search iteration, and
/// inserts the PV back into the TT. This makes sure the old PV moves are searched
/// first, even if the old TT entries have been overwritten.

void RootMove::insert_pv_in_tt(Position& pos) {

  StateInfo state[MAX_PLY_PLUS_6], *st = state;
  const TTEntry* tte;
  int idx = 0; // Ply starts from 1, we need to start from 0

  do {
      tte = TT.probe(pos.key());

      if (!tte || tte->move() != pv[idx]) // Don't overwrite correct entries
          TT.store(pos.key(), VALUE_NONE, BOUND_NONE, DEPTH_NONE, pv[idx], VALUE_NONE);

      assert(MoveList<LEGAL>(pos).contains(pv[idx]));

      pos.do_move(pv[idx++], *st++);

  } while (pv[idx] != MOVE_NONE);

  while (idx) pos.undo_move(pv[--idx]);
}


/// Thread::idle_loop() is where the thread is parked when it has no work to do

void Thread::idle_loop() {

  // Pointer 'this_sp' is not null only if we are called from split(), and not
  // at the thread creation. This means we are the split point's master.
  SplitPoint* this_sp = splitPointsSize ? activeSplitPoint : NULL;

  assert(!this_sp || (this_sp->masterThread == this && searching));

  while (true)
  {
      // If we are not searching, wait for a condition to be signaled instead of
      // wasting CPU time polling for work.
      while (!searching || exit)
      {
          if (exit)
          {
              assert(!this_sp);
              return;
          }

          // Grab the lock to avoid races with Thread::notify_one()
          mutex.lock();

          // If we are master and all slaves have finished then exit idle_loop
          if (this_sp && this_sp->slavesMask.none())
          {
              mutex.unlock();
              break;
          }

          // Do sleep after retesting sleep conditions under lock protection. In
          // particular we need to avoid a deadlock in case a master thread has,
          // in the meanwhile, allocated us and sent the notify_one() call before
          // we had the chance to grab the lock.
          if (!searching && !exit)
              sleepCondition.wait(mutex);

          mutex.unlock();
      }

      // If this thread has been assigned work, launch a search
      if (searching)
      {
          assert(!exit);

          Threads.mutex.lock();

          assert(searching);
          assert(activeSplitPoint);
          SplitPoint* sp = activeSplitPoint;

          Threads.mutex.unlock();

          Stack stack[MAX_PLY_PLUS_6], *ss = stack+2; // To allow referencing (ss-2)
          Position pos(*sp->pos, this);

          std::memcpy(ss-2, sp->ss-2, 5 * sizeof(Stack));
          ss->splitPoint = sp;

          sp->mutex.lock();

          assert(activePosition == NULL);

          activePosition = &pos;

          if (sp->nodeType == NonPV)
              search<NonPV, true>(pos, ss, sp->alpha, sp->beta, sp->depth, sp->cutNode);

          else if (sp->nodeType == PV)
              search<PV, true>(pos, ss, sp->alpha, sp->beta, sp->depth, sp->cutNode);

          else if (sp->nodeType == Root)
              search<Root, true>(pos, ss, sp->alpha, sp->beta, sp->depth, sp->cutNode);

          else
              assert(false);

          assert(searching);

          searching = false;
          activePosition = NULL;
          sp->slavesMask.reset(idx);
          sp->allSlavesSearching = false;
          sp->nodes += pos.nodes_searched();

          // Wake up the master thread so to allow it to return from the idle
          // loop in case we are the last slave of the split point.
          if (    this != sp->masterThread
              &&  sp->slavesMask.none())
          {
              assert(!sp->masterThread->searching);
              sp->masterThread->notify_one();
          }

          // After releasing the lock we can't access any SplitPoint related data
          // in a safe way because it could have been released under our feet by
          // the sp master.
          sp->mutex.unlock();

          // Try to late join to another split point if none of its slaves has
          // already finished.
          if (Threads.size() > 2)
              for (size_t i = 0; i < Threads.size(); ++i)
              {
                  const int size = Threads[i]->splitPointsSize; // Local copy
                  sp = size ? &Threads[i]->splitPoints[size - 1] : NULL;

                  if (   sp
                      && sp->allSlavesSearching
                      && available_to(Threads[i]))
                  {
                      // Recheck the conditions under lock protection
                      Threads.mutex.lock();
                      sp->mutex.lock();

                      if (   sp->allSlavesSearching
                          && available_to(Threads[i]))
                      {
                           sp->slavesMask.set(idx);
                           activeSplitPoint = sp;
                           searching = true;
                      }

                      sp->mutex.unlock();
                      Threads.mutex.unlock();

                      break; // Just a single attempt
                  }
              }
      }

      // If this thread is the master of a split point and all slaves have finished
      // their work at this split point, return from the idle loop.
      if (this_sp && this_sp->slavesMask.none())
      {
          this_sp->mutex.lock();
          bool finished = this_sp->slavesMask.none(); // Retest under lock protection
          this_sp->mutex.unlock();
          if (finished)
              return;
      }
  }
}


/// check_time() is called by the timer thread when the timer triggers. It is
/// used to print debug info and, more importantly, to detect when we are out of
/// available time and thus stop the search.

void check_time() {

  static Time::point lastInfoTime = Time::now();
  int64_t nodes = 0; // Workaround silly 'uninitialized' gcc warning

  if (Time::now() - lastInfoTime >= 1000)
  {
      lastInfoTime = Time::now();
      dbg_print();
  }

  if (Limits.ponder)
      return;

  if (Limits.nodes)
  {
      Threads.mutex.lock();

      nodes = RootPos.nodes_searched();

      // Loop across all split points and sum accumulated SplitPoint nodes plus
      // all the currently active positions nodes.
      for (size_t i = 0; i < Threads.size(); ++i)
          for (int j = 0; j < Threads[i]->splitPointsSize; ++j)
          {
              SplitPoint& sp = Threads[i]->splitPoints[j];

              sp.mutex.lock();

              nodes += sp.nodes;

              for (size_t idx = 0; idx < Threads.size(); ++idx)
                  if (sp.slavesMask.test(idx) && Threads[idx]->activePosition)
                      nodes += Threads[idx]->activePosition->nodes_searched();

              sp.mutex.unlock();
          }

      Threads.mutex.unlock();
  }

  Time::point elapsed = Time::now() - SearchTime;
  bool stillAtFirstMove =    Signals.firstRootMove
                         && !Signals.failedLowAtRoot
                         &&  elapsed > TimeMgr.available_time() * 75 / 100;

  bool noMoreTime =   elapsed > TimeMgr.maximum_time() - 2 * TimerThread::Resolution
                   || stillAtFirstMove;

  if (   (Limits.use_time_management() && noMoreTime)
      || (Limits.movetime && elapsed >= Limits.movetime)
      || (Limits.nodes && nodes >= Limits.nodes))
      Signals.stop = true;
}<|MERGE_RESOLUTION|>--- conflicted
+++ resolved
@@ -45,10 +45,6 @@
   Position RootPos;
   Time::point SearchTime;
   StateStackPtr SetupStates;
-<<<<<<< HEAD
-  Value Contempt[2]; // [bestValue > VALUE_DRAW]
-=======
->>>>>>> 9dab4ca5
   int TBCardinality;
   uint64_t TBHits;
   bool RootInTB;
@@ -193,16 +189,8 @@
 
 void Search::think() {
 
-<<<<<<< HEAD
-  static PolyglotBook book; // Defined static to initialize the PRNG only once
-  int piecesCnt;
-
-  RootColor = RootPos.side_to_move();
-  TimeMgr.init(Limits, RootPos.game_ply(), RootColor);
-=======
   TimeMgr.init(Limits, RootPos.game_ply(), RootPos.side_to_move());
   int piecesCnt;
->>>>>>> 9dab4ca5
   TBHits = TBCardinality = 0;
   RootInTB = false;
 
@@ -293,11 +281,6 @@
   id_loop(RootPos); // Let's start searching !
 
   Threads.timer->run = false; // Stop the timer
-
-  if (RootInTB)
-  {
-      // If we mangled the hash key, unmangle it here
-  }
 
   if (RootInTB)
   {
