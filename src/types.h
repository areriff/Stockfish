--- conflicted
+++ resolved
@@ -190,12 +190,6 @@
 
   VALUE_MATE_IN_MAX_PLY  =  VALUE_MATE - 2 * MAX_PLY,
   VALUE_MATED_IN_MAX_PLY = -VALUE_MATE + 2 * MAX_PLY,
-<<<<<<< HEAD
-
-  VALUE_ENSURE_INTEGER_SIZE_P = INT_MAX,
-  VALUE_ENSURE_INTEGER_SIZE_N = INT_MIN,
-=======
->>>>>>> a4b98a05
 
   PawnValueMg   = 198,   PawnValueEg   = 258,
   KnightValueMg = 817,   KnightValueEg = 846,
