/*
  Stockfish, a UCI chess playing engine derived from Glaurung 2.1
  Copyright (C) 2004-2008 Tord Romstad (Glaurung author)
  Copyright (C) 2008-2014 Marco Costalba, Joona Kiiski, Tord Romstad

  Stockfish is free software: you can redistribute it and/or modify
  it under the terms of the GNU General Public License as published by
  the Free Software Foundation, either version 3 of the License, or
  (at your option) any later version.

  Stockfish is distributed in the hope that it will be useful,
  but WITHOUT ANY WARRANTY; without even the implied warranty of
  MERCHANTABILITY or FITNESS FOR A PARTICULAR PURPOSE.  See the
  GNU General Public License for more details.

  You should have received a copy of the GNU General Public License
  along with this program.  If not, see <http://www.gnu.org/licenses/>.
*/

#ifndef TYPES_H_INCLUDED
#define TYPES_H_INCLUDED

/// For Linux and OSX configuration is done automatically using Makefile. To get
/// started type 'make help'.
///
/// For Windows, part of the configuration is detected automatically, but some
/// switches need to be set manually:
///
/// -DNDEBUG      | Disable debugging mode. Always use this.
///
/// -DNO_PREFETCH | Disable use of prefetch asm-instruction. A must if you want
///               | the executable to run on some very old machines.
///
/// -DUSE_POPCNT  | Add runtime support for use of popcnt asm-instruction. Works
///               | only in 64-bit mode. For compiling requires hardware with
///               | popcnt support.

#include <cassert>
#include <cctype>
#include <climits>
#include <cstdlib>

#include "platform.h"

#define unlikely(x) (x) // For code annotation purposes

#if defined(_WIN64) && !defined(IS_64BIT)
#  include <intrin.h> // MSVC popcnt and bsfq instrinsics
#  define IS_64BIT
#  define USE_BSFQ
#endif

#if defined(USE_POPCNT) && defined(_MSC_VER) && defined(__INTEL_COMPILER)
#  include <nmmintrin.h> // Intel header for _mm_popcnt_u64() intrinsic
#endif

#if defined(USE_PEXT)
#  include <immintrin.h> // Header for _pext_u64() intrinsic
#else
#  define _pext_u64(b, m) (0)
#endif

#  if !defined(NO_PREFETCH) && (defined(__INTEL_COMPILER) || defined(_MSC_VER))
#   include <xmmintrin.h> // Intel and Microsoft header for _mm_prefetch()
#  endif

#define CACHE_LINE_SIZE 64
#if defined(_MSC_VER) || defined(__INTEL_COMPILER)
#  define CACHE_LINE_ALIGNMENT __declspec(align(CACHE_LINE_SIZE))
#else
#  define CACHE_LINE_ALIGNMENT  __attribute__ ((aligned(CACHE_LINE_SIZE)))
#endif

#ifdef _MSC_VER
#  define FORCE_INLINE  __forceinline
#elif defined(__GNUC__)
#  define FORCE_INLINE  inline __attribute__((always_inline))
#else
#  define FORCE_INLINE  inline
#endif

#ifdef USE_POPCNT
const bool HasPopCnt = true;
#else
const bool HasPopCnt = false;
#endif

#ifdef USE_PEXT
const bool HasPext = true;
#else
const bool HasPext = false;
#endif

#ifdef IS_64BIT
const bool Is64Bit = true;
#else
const bool Is64Bit = false;
#endif

typedef uint64_t Key;
typedef uint64_t Bitboard;

const int MAX_MOVES      = 256;
const int MAX_PLY        = 120;
const int MAX_PLY_PLUS_6 = MAX_PLY + 6;

/// A move needs 16 bits to be stored
///
/// bit  0- 5: destination square (from 0 to 63)
/// bit  6-11: origin square (from 0 to 63)
/// bit 12-13: promotion piece type - 2 (from KNIGHT-2 to QUEEN-2)
/// bit 14-15: special move flag: promotion (1), en passant (2), castling (3)
/// NOTE: EN-PASSANT bit is set only when a pawn can be captured
///
/// Special cases are MOVE_NONE and MOVE_NULL. We can sneak these in because in
/// any normal move destination square is always different from origin square
/// while MOVE_NONE and MOVE_NULL have the same origin and destination square.

enum Move {
  MOVE_NONE,
  MOVE_NULL = 65
};

enum MoveType {
  NORMAL,
  PROMOTION = 1 << 14,
  ENPASSANT = 2 << 14,
  CASTLING  = 3 << 14
};

enum Color {
  WHITE, BLACK, NO_COLOR, COLOR_NB = 2
};

enum CastlingSide {
  KING_SIDE, QUEEN_SIDE, CASTLING_SIDE_NB = 2
};

enum CastlingRight {
  NO_CASTLING,
  WHITE_OO,
  WHITE_OOO   = WHITE_OO << 1,
  BLACK_OO    = WHITE_OO << 2,
  BLACK_OOO   = WHITE_OO << 3,
  ANY_CASTLING = WHITE_OO | WHITE_OOO | BLACK_OO | BLACK_OOO,
  CASTLING_RIGHT_NB = 16
};

template<Color C, CastlingSide S> struct MakeCastling {
  static const CastlingRight
  right = C == WHITE ? S == QUEEN_SIDE ? WHITE_OOO : WHITE_OO
                     : S == QUEEN_SIDE ? BLACK_OOO : BLACK_OO;
};

enum Phase {
  PHASE_ENDGAME,
  PHASE_MIDGAME = 128,
  MG = 0, EG = 1, PHASE_NB = 2
};

enum ScaleFactor {
  SCALE_FACTOR_DRAW    = 0,
  SCALE_FACTOR_ONEPAWN = 48,
  SCALE_FACTOR_NORMAL  = 64,
  SCALE_FACTOR_MAX     = 128,
  SCALE_FACTOR_NONE    = 255
};

enum Bound {
  BOUND_NONE,
  BOUND_UPPER,
  BOUND_LOWER,
  BOUND_EXACT = BOUND_UPPER | BOUND_LOWER
};

enum Value {
  VALUE_ZERO      = 0,
  VALUE_DRAW      = 0,
  VALUE_KNOWN_WIN = 10000,
  VALUE_MATE      = 32000,
  VALUE_INFINITE  = 32001,
  VALUE_NONE      = 32002,

  VALUE_MATE_IN_MAX_PLY  =  VALUE_MATE - MAX_PLY,
  VALUE_MATED_IN_MAX_PLY = -VALUE_MATE + MAX_PLY,

  VALUE_ENSURE_INTEGER_SIZE_P = INT_MAX,
  VALUE_ENSURE_INTEGER_SIZE_N = INT_MIN,

  PawnValueMg   = 198,   PawnValueEg   = 258,
  KnightValueMg = 817,   KnightValueEg = 846,
  BishopValueMg = 836,   BishopValueEg = 857,
  RookValueMg   = 1270,  RookValueEg   = 1278,
  QueenValueMg  = 2521,  QueenValueEg  = 2558,

  MidgameLimit  = 15581, EndgameLimit  = 3998
};

enum PieceType {
  NO_PIECE_TYPE, PAWN, KNIGHT, BISHOP, ROOK, QUEEN, KING,
  ALL_PIECES = 0,
  PIECE_TYPE_NB = 8
};

enum Piece {
  NO_PIECE,
  W_PAWN = 1, W_KNIGHT, W_BISHOP, W_ROOK, W_QUEEN, W_KING,
  B_PAWN = 9, B_KNIGHT, B_BISHOP, B_ROOK, B_QUEEN, B_KING,
  PIECE_NB = 16
};

enum Depth {

  ONE_PLY = 1,

  DEPTH_ZERO          =  0,
  DEPTH_QS_CHECKS     =  0,
  DEPTH_QS_NO_CHECKS  = -1,
  DEPTH_QS_RECAPTURES = -5,

  DEPTH_NONE = -6
};

enum Square {
  SQ_A1, SQ_B1, SQ_C1, SQ_D1, SQ_E1, SQ_F1, SQ_G1, SQ_H1,
  SQ_A2, SQ_B2, SQ_C2, SQ_D2, SQ_E2, SQ_F2, SQ_G2, SQ_H2,
  SQ_A3, SQ_B3, SQ_C3, SQ_D3, SQ_E3, SQ_F3, SQ_G3, SQ_H3,
  SQ_A4, SQ_B4, SQ_C4, SQ_D4, SQ_E4, SQ_F4, SQ_G4, SQ_H4,
  SQ_A5, SQ_B5, SQ_C5, SQ_D5, SQ_E5, SQ_F5, SQ_G5, SQ_H5,
  SQ_A6, SQ_B6, SQ_C6, SQ_D6, SQ_E6, SQ_F6, SQ_G6, SQ_H6,
  SQ_A7, SQ_B7, SQ_C7, SQ_D7, SQ_E7, SQ_F7, SQ_G7, SQ_H7,
  SQ_A8, SQ_B8, SQ_C8, SQ_D8, SQ_E8, SQ_F8, SQ_G8, SQ_H8,
  SQ_NONE,

  SQUARE_NB = 64,

  DELTA_N =  8,
  DELTA_E =  1,
  DELTA_S = -8,
  DELTA_W = -1,

  DELTA_NN = DELTA_N + DELTA_N,
  DELTA_NE = DELTA_N + DELTA_E,
  DELTA_SE = DELTA_S + DELTA_E,
  DELTA_SS = DELTA_S + DELTA_S,
  DELTA_SW = DELTA_S + DELTA_W,
  DELTA_NW = DELTA_N + DELTA_W
};

enum File {
  FILE_A, FILE_B, FILE_C, FILE_D, FILE_E, FILE_F, FILE_G, FILE_H, FILE_NB
};

enum Rank {
  RANK_1, RANK_2, RANK_3, RANK_4, RANK_5, RANK_6, RANK_7, RANK_8, RANK_NB
};


/// The Score enum stores a middlegame and an endgame value in a single integer
/// (enum). The least significant 16 bits are used to store the endgame value
/// and the upper 16 bits are used to store the middlegame value. The compiler
/// is free to choose the enum type as long as it can store the data, so we
/// ensure that Score is an integer type by assigning some big int values.
enum Score {
  SCORE_ZERO,
  SCORE_ENSURE_INTEGER_SIZE_P = INT_MAX,
  SCORE_ENSURE_INTEGER_SIZE_N = INT_MIN
};

inline Score make_score(int mg, int eg) { return Score((mg << 16) + eg); }

/// Extracting the signed lower and upper 16 bits is not so trivial because
/// according to the standard a simple cast to short is implementation defined
/// and so is a right shift of a signed integer.
inline Value mg_value(Score s) {
  return Value(((s + 0x8000) & ~0xffff) / 0x10000);
}

inline Value eg_value(Score s) {
  return Value((int)(unsigned(s) & 0x7FFFU) - (int)(unsigned(s) & 0x8000U));
}

#define ENABLE_BASE_OPERATORS_ON(T)                                         \
inline T operator+(const T d1, const T d2) { return T(int(d1) + int(d2)); } \
inline T operator-(const T d1, const T d2) { return T(int(d1) - int(d2)); } \
inline T operator*(int i, const T d) { return T(i * int(d)); }              \
inline T operator*(const T d, int i) { return T(int(d) * i); }              \
inline T operator-(const T d) { return T(-int(d)); }                        \
inline T& operator+=(T& d1, const T d2) { return d1 = d1 + d2; }            \
inline T& operator-=(T& d1, const T d2) { return d1 = d1 - d2; }            \
inline T& operator*=(T& d, int i) { return d = T(int(d) * i); }

ENABLE_BASE_OPERATORS_ON(Score)

#define ENABLE_FULL_OPERATORS_ON(T)                                         \
ENABLE_BASE_OPERATORS_ON(T)                                                 \
inline T& operator++(T& d) { return d = T(int(d) + 1); }                    \
inline T& operator--(T& d) { return d = T(int(d) - 1); }                    \
inline T operator/(const T d, int i) { return T(int(d) / i); }              \
inline T& operator/=(T& d, int i) { return d = T(int(d) / i); }

ENABLE_FULL_OPERATORS_ON(Value)
ENABLE_FULL_OPERATORS_ON(PieceType)
ENABLE_FULL_OPERATORS_ON(Piece)
ENABLE_FULL_OPERATORS_ON(Color)
ENABLE_FULL_OPERATORS_ON(Depth)
ENABLE_FULL_OPERATORS_ON(Square)
ENABLE_FULL_OPERATORS_ON(File)
ENABLE_FULL_OPERATORS_ON(Rank)

#undef ENABLE_FULL_OPERATORS_ON
#undef ENABLE_BASE_OPERATORS_ON

/// Additional operators to add integers to a Value
inline Value operator+(Value v, int i) { return Value(int(v) + i); }
inline Value operator-(Value v, int i) { return Value(int(v) - i); }
inline Value& operator+=(Value& v, int i) { return v = v + i; }
inline Value& operator-=(Value& v, int i) { return v = v - i; }

/// Only declared but not defined. We don't want to multiply two scores due to
/// a very high risk of overflow. So user should explicitly convert to integer.
inline Score operator*(Score s1, Score s2);

/// Division of a Score must be handled separately for each term
inline Score operator/(Score s, int i) {
  return make_score(mg_value(s) / i, eg_value(s) / i);
}

CACHE_LINE_ALIGNMENT

extern Value PieceValue[PHASE_NB][PIECE_NB];

struct ExtMove {
  Move move;
  Value value;
};

inline bool operator<(const ExtMove& f, const ExtMove& s) {
  return f.value < s.value;
}

inline Color operator~(Color c) {
  return Color(c ^ BLACK);
}

inline Square operator~(Square s) {
  return Square(s ^ SQ_A8); // Vertical flip SQ_A1 -> SQ_A8
}

inline CastlingRight operator|(Color c, CastlingSide s) {
  return CastlingRight(WHITE_OO << ((s == QUEEN_SIDE) + 2 * c));
}

inline Value mate_in(int ply) {
  return VALUE_MATE - ply;
}

inline Value mated_in(int ply) {
  return -VALUE_MATE + ply;
}

inline Square make_square(File f, Rank r) {
  return Square((r << 3) | f);
}

inline Piece make_piece(Color c, PieceType pt) {
  return Piece((c << 3) | pt);
}

inline PieceType type_of(Piece pc)  {
  return PieceType(pc & 7);
}

inline Color color_of(Piece pc) {
  assert(pc != NO_PIECE);
  return Color(pc >> 3);
}

inline bool is_ok(Square s) {
  return s >= SQ_A1 && s <= SQ_H8;
}

inline File file_of(Square s) {
  return File(s & 7);
}

inline Rank rank_of(Square s) {
  return Rank(s >> 3);
}

inline Square relative_square(Color c, Square s) {
  return Square(s ^ (c * 56));
}

inline Rank relative_rank(Color c, Rank r) {
  return Rank(r ^ (c * 7));
}

inline Rank relative_rank(Color c, Square s) {
  return relative_rank(c, rank_of(s));
}

inline bool opposite_colors(Square s1, Square s2) {
  int s = int(s1) ^ int(s2);
  return ((s >> 3) ^ s) & 1;
}

inline Square pawn_push(Color c) {
  return c == WHITE ? DELTA_N : DELTA_S;
}

inline Square from_sq(Move m) {
  return Square((m >> 6) & 0x3F);
}

inline Square to_sq(Move m) {
  return Square(m & 0x3F);
}

inline MoveType type_of(Move m) {
  return MoveType(m & (3 << 14));
}

inline PieceType promotion_type(Move m) {
  return PieceType(((m >> 12) & 3) + 2);
}

inline Move make_move(Square from, Square to) {
  return Move(to | (from << 6));
}

template<MoveType T>
inline Move make(Square from, Square to, PieceType pt = KNIGHT) {
  return Move(to | (from << 6) | T | ((pt - KNIGHT) << 12));
}

inline bool is_ok(Move m) {
  return from_sq(m) != to_sq(m); // Catches also MOVE_NULL and MOVE_NONE
}

<<<<<<< HEAD
#include <string>

inline const std::string to_string(Square s) {
  char ch[] = { to_char(file_of(s)), to_char(rank_of(s)), 0 };
  return ch;
}

// Maybe ugly to define Mutex here, but necessary to avoid circular
// inclusion of include files.
struct Mutex {
  Mutex() { lock_init(l); }
 ~Mutex() { lock_destroy(l); }

  void init() { lock_init(l); }
  void lock() { lock_grab(l); }
  bool trylock() { return lock_grab_try(l); }
  void unlock() { lock_release(l); }

private:
  friend struct ConditionVariable;

  Lock l;
};

struct SpinLockMutex {
  SpinLockMutex() { spinlock_init(l); }
 ~SpinLockMutex() { spinlock_destroy(l); }

  void init() { spinlock_init(l); }
  void lock() { spinlock_grab(l); }
  bool trylock() { return spinlock_grab_try(l); }
  void unlock() { spinlock_release(l); }

  SpinLock l;
};

=======
>>>>>>> 480682b6
#endif // #ifndef TYPES_H_INCLUDED<|MERGE_RESOLUTION|>--- conflicted
+++ resolved
@@ -438,14 +438,6 @@
   return from_sq(m) != to_sq(m); // Catches also MOVE_NULL and MOVE_NONE
 }
 
-<<<<<<< HEAD
-#include <string>
-
-inline const std::string to_string(Square s) {
-  char ch[] = { to_char(file_of(s)), to_char(rank_of(s)), 0 };
-  return ch;
-}
-
 // Maybe ugly to define Mutex here, but necessary to avoid circular
 // inclusion of include files.
 struct Mutex {
@@ -475,6 +467,4 @@
   SpinLock l;
 };
 
-=======
->>>>>>> 480682b6
 #endif // #ifndef TYPES_H_INCLUDED