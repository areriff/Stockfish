--- conflicted
+++ resolved
@@ -166,11 +166,7 @@
 
   if (   pos.count<QUEEN>(strongSide)
       || pos.count<ROOK>(strongSide)
-<<<<<<< HEAD
-      || (pos.count<BISHOP>(strongSide) && pos.count<KNIGHT>(strongSide))
-=======
       ||(pos.count<BISHOP>(strongSide) && pos.count<KNIGHT>(strongSide))
->>>>>>> f89a8f07
       || pos.bishop_pair(strongSide))
       result += VALUE_KNOWN_WIN;
 
