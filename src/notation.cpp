--- conflicted
+++ resolved
@@ -92,165 +92,4 @@
           return *it;
 
   return MOVE_NONE;
-<<<<<<< HEAD
-}
-
-
-/// move_to_san() takes a position and a legal Move as input and returns its
-/// short algebraic notation representation.
-
-const string move_to_san(Position& pos, Move m) {
-
-  if (m == MOVE_NONE)
-      return "(none)";
-
-  if (m == MOVE_NULL)
-      return "(null)";
-
-  assert(MoveList<LEGAL>(pos).contains(m));
-
-  Bitboard others, b;
-  string san;
-  Color us = pos.side_to_move();
-  Square from = from_sq(m);
-  Square to = to_sq(m);
-  Piece pc = pos.piece_on(from);
-  PieceType pt = type_of(pc);
-
-  if (type_of(m) == CASTLING)
-      san = to > from ? "O-O" : "O-O-O";
-  else
-  {
-      if (pt != PAWN)
-      {
-          san = PieceToChar[WHITE][pt]; // Upper case
-
-          // A disambiguation occurs if we have more then one piece of type 'pt'
-          // that can reach 'to' with a legal move.
-          others = b = (pos.attacks_from(pc, to) & pos.pieces(us, pt)) ^ from;
-
-          while (b)
-          {
-              Square s = pop_lsb(&b);
-              if (!pos.legal(make_move(s, to), pos.pinned_pieces(us)))
-                  others ^= s;
-          }
-
-          if (!others)
-          { /* Disambiguation is not needed */ }
-
-          else if (!(others & file_bb(from)))
-              san += to_char(file_of(from));
-
-          else if (!(others & rank_bb(from)))
-              san += to_char(rank_of(from));
-
-          else
-              san += to_string(from);
-      }
-      else if (pos.capture(m))
-          san = to_char(file_of(from));
-
-      if (pos.capture(m))
-          san += 'x';
-
-      san += to_string(to);
-
-      if (type_of(m) == PROMOTION)
-          san += string("=") + PieceToChar[WHITE][promotion_type(m)];
-  }
-
-  if (pos.gives_check(m, CheckInfo(pos)))
-  {
-      StateInfo& st = pos.next_state_info();
-      pos.do_move(m, st);
-      san += MoveList<LEGAL>(pos).size() ? "+" : "#";
-      pos.undo_move();
-  }
-
-  return san;
-}
-
-
-/// pretty_pv() formats human-readable search information, typically to be
-/// appended to the search log file. It uses the two helpers below to pretty
-/// format the time and score respectively.
-
-static string format(int64_t msecs) {
-
-  const int MSecMinute = 1000 * 60;
-  const int MSecHour   = 1000 * 60 * 60;
-
-  int64_t hours   =   msecs / MSecHour;
-  int64_t minutes =  (msecs % MSecHour) / MSecMinute;
-  int64_t seconds = ((msecs % MSecHour) % MSecMinute) / 1000;
-
-  stringstream ss;
-
-  if (hours)
-      ss << hours << ':';
-
-  ss << setfill('0') << setw(2) << minutes << ':' << setw(2) << seconds;
-
-  return ss.str();
-}
-
-static string format(Value v) {
-
-  stringstream ss;
-
-  if (v >= VALUE_MATE_IN_MAX_PLY)
-      ss << "#" << (VALUE_MATE - v + 1) / 2;
-
-  else if (v <= VALUE_MATED_IN_MAX_PLY)
-      ss << "-#" << (VALUE_MATE + v) / 2;
-
-  else
-      ss << setprecision(2) << fixed << showpos << double(v) / PawnValueEg;
-
-  return ss.str();
-}
-
-string pretty_pv(Position& pos, int depth, Value value, int64_t msecs, Move pv[]) {
-
-  const uint64_t K = 1000;
-  const uint64_t M = 1000000;
-
-  Move* m = pv;
-  string san, str, padding;
-  stringstream ss;
-
-  ss << setw(2) << depth << setw(8) << format(value) << setw(8) << format(msecs);
-
-  if (pos.nodes_searched() < M)
-      ss << setw(8) << pos.nodes_searched() / 1 << "  ";
-
-  else if (pos.nodes_searched() < K * M)
-      ss << setw(7) << pos.nodes_searched() / K << "K  ";
-
-  else
-      ss << setw(7) << pos.nodes_searched() / M << "M  ";
-
-  str = ss.str();
-  padding = string(str.length(), ' ');
-
-  while (*m != MOVE_NONE)
-  {
-      san = move_to_san(pos, *m) + ' ';
-
-      if ((str.length() + san.length()) % 80 <= san.length()) // Exceed 80 cols
-          str += "\n" + padding;
-
-      str += san;
-
-      StateInfo& st = pos.next_state_info();
-      pos.do_move(*m++, st);
-  }
-
-  while (m-- != pv)
-      pos.undo_move();
-
-  return str;
-=======
->>>>>>> 480682b6
 }