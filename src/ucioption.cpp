/*
  Stockfish, a UCI chess playing engine derived from Glaurung 2.1
  Copyright (C) 2004-2008 Tord Romstad (Glaurung author)
  Copyright (C) 2008-2014 Marco Costalba, Joona Kiiski, Tord Romstad

  Stockfish is free software: you can redistribute it and/or modify
  it under the terms of the GNU General Public License as published by
  the Free Software Foundation, either version 3 of the License, or
  (at your option) any later version.

  Stockfish is distributed in the hope that it will be useful,
  but WITHOUT ANY WARRANTY; without even the implied warranty of
  MERCHANTABILITY or FITNESS FOR A PARTICULAR PURPOSE.  See the
  GNU General Public License for more details.

  You should have received a copy of the GNU General Public License
  along with this program.  If not, see <http://www.gnu.org/licenses/>.
*/

#include <algorithm>
#include <cassert>
#include <cstdlib>
#include <sstream>

#include "evaluate.h"
#include "misc.h"
#include "thread.h"
#include "tt.h"
#include "ucioption.h"

using std::string;

UCI::OptionsMap Options; // Global object

namespace UCI {

/// 'On change' actions, triggered by an option's value change
void on_logger(const Option& o) { start_logger(o); }
void on_eval(const Option&) { Eval::init(); }
void on_threads(const Option&) { Threads.read_uci_options(); }
void on_hash_size(const Option& o) { TT.resize(o); }
void on_clear_hash(const Option&) { TT.clear(); }


/// Our case insensitive less() function as required by UCI protocol
bool ci_less(char c1, char c2) { return tolower(c1) < tolower(c2); }

bool CaseInsensitiveLess::operator() (const string& s1, const string& s2) const {
  return std::lexicographical_compare(s1.begin(), s1.end(), s2.begin(), s2.end(), ci_less);
}


/// init() initializes the UCI options to their hard-coded default values

void init(OptionsMap& o) {

<<<<<<< HEAD
  o["Write Debug Log"]          << Option(false, on_logger);
  o["Write Search Log"]         << Option(false);
  o["Search Log Filename"]      << Option("SearchLog.txt");
  o["Contempt Factor"]          << Option(0, -50,  50);
  o["Min Split Depth"]          << Option(1, 0, 12, on_threads);
  o["Threads"]                  << Option(1, 1, MAX_THREADS, on_threads);
  o["Hash"]                     << Option(32, 1, 1024 * 1024, on_hash_size);
  o["Clear Hash"]               << Option(on_clear_hash);
  o["Ponder"]                   << Option(true);
  o["MultiPV"]                  << Option(1, 1, 500);
  o["Skill Level"]              << Option(20, 0, 20);
  o["Emergency Move Horizon"]   << Option(40, 0, 50);
  o["Emergency Base Time"]      << Option(60, 0, 30000);
  o["Emergency Move Time"]      << Option(30, 0, 5000);
  o["Minimum Thinking Time"]    << Option(20, 0, 5000);
  o["Slow Mover"]               << Option(80, 10, 1000);
  o["UCI_Chess960"]             << Option(false);
=======
  o["Write Debug Log"]       << Option(false, on_logger);
  o["Contempt"]              << Option(0, -100, 100);
  o["Min Split Depth"]       << Option(0, 0, 12, on_threads);
  o["Threads"]               << Option(1, 1, MAX_THREADS, on_threads);
  o["Hash"]                  << Option(16, 1, 1024 * 1024, on_hash_size);
  o["Clear Hash"]            << Option(on_clear_hash);
  o["Ponder"]                << Option(true);
  o["MultiPV"]               << Option(1, 1, 500);
  o["Skill Level"]           << Option(20, 0, 20);
  o["Move Overhead"]         << Option(30, 0, 5000);
  o["Minimum Thinking Time"] << Option(20, 0, 5000);
  o["Slow Mover"]            << Option(80, 10, 1000);
  o["UCI_Chess960"]          << Option(false);
>>>>>>> 480682b6
}


/// operator<<() is used to print all the options default values in chronological
/// insertion order (the idx field) and in the format defined by the UCI protocol.

std::ostream& operator<<(std::ostream& os, const OptionsMap& om) {

  for (size_t idx = 0; idx < om.size(); ++idx)
      for (OptionsMap::const_iterator it = om.begin(); it != om.end(); ++it)
          if (it->second.idx == idx)
          {
              const Option& o = it->second;
              os << "\noption name " << it->first << " type " << o.type;

              if (o.type != "button")
                  os << " default " << o.defaultValue;

              if (o.type == "spin")
                  os << " min " << o.min << " max " << o.max;

              break;
          }
  return os;
}


/// Option class constructors and conversion operators

Option::Option(const char* v, OnChange f) : type("string"), min(0), max(0), on_change(f)
{ defaultValue = currentValue = v; }

Option::Option(bool v, OnChange f) : type("check"), min(0), max(0), on_change(f)
{ defaultValue = currentValue = (v ? "true" : "false"); }

Option::Option(OnChange f) : type("button"), min(0), max(0), on_change(f)
{}

Option::Option(int v, int minv, int maxv, OnChange f) : type("spin"), min(minv), max(maxv), on_change(f)
{ std::ostringstream ss; ss << v; defaultValue = currentValue = ss.str(); }


Option::operator int() const {
  assert(type == "check" || type == "spin");
  return (type == "spin" ? atoi(currentValue.c_str()) : currentValue == "true");
}

Option::operator std::string() const {
  assert(type == "string");
  return currentValue;
}


/// operator<<() inits options and assigns idx in the correct printing order

void Option::operator<<(const Option& o) {

  static size_t insert_order = 0;

  *this = o;
  idx = insert_order++;
}


/// operator=() updates currentValue and triggers on_change() action. It's up to
/// the GUI to check for option's limits, but we could receive the new value from
/// the user by console window, so let's check the bounds anyway.

Option& Option::operator=(const string& v) {

  assert(!type.empty());

  if (   (type != "button" && v.empty())
      || (type == "check" && v != "true" && v != "false")
      || (type == "spin" && (atoi(v.c_str()) < min || atoi(v.c_str()) > max)))
      return *this;

  if (type != "button")
      currentValue = v;

  if (on_change)
      on_change(*this);

  return *this;
}

} // namespace UCI<|MERGE_RESOLUTION|>--- conflicted
+++ resolved
@@ -54,28 +54,9 @@
 
 void init(OptionsMap& o) {
 
-<<<<<<< HEAD
-  o["Write Debug Log"]          << Option(false, on_logger);
-  o["Write Search Log"]         << Option(false);
-  o["Search Log Filename"]      << Option("SearchLog.txt");
-  o["Contempt Factor"]          << Option(0, -50,  50);
-  o["Min Split Depth"]          << Option(1, 0, 12, on_threads);
-  o["Threads"]                  << Option(1, 1, MAX_THREADS, on_threads);
-  o["Hash"]                     << Option(32, 1, 1024 * 1024, on_hash_size);
-  o["Clear Hash"]               << Option(on_clear_hash);
-  o["Ponder"]                   << Option(true);
-  o["MultiPV"]                  << Option(1, 1, 500);
-  o["Skill Level"]              << Option(20, 0, 20);
-  o["Emergency Move Horizon"]   << Option(40, 0, 50);
-  o["Emergency Base Time"]      << Option(60, 0, 30000);
-  o["Emergency Move Time"]      << Option(30, 0, 5000);
-  o["Minimum Thinking Time"]    << Option(20, 0, 5000);
-  o["Slow Mover"]               << Option(80, 10, 1000);
-  o["UCI_Chess960"]             << Option(false);
-=======
   o["Write Debug Log"]       << Option(false, on_logger);
   o["Contempt"]              << Option(0, -100, 100);
-  o["Min Split Depth"]       << Option(0, 0, 12, on_threads);
+  o["Min Split Depth"]       << Option(1, 0, 12, on_threads);
   o["Threads"]               << Option(1, 1, MAX_THREADS, on_threads);
   o["Hash"]                  << Option(16, 1, 1024 * 1024, on_hash_size);
   o["Clear Hash"]            << Option(on_clear_hash);
@@ -86,7 +67,6 @@
   o["Minimum Thinking Time"] << Option(20, 0, 5000);
   o["Slow Mover"]            << Option(80, 10, 1000);
   o["UCI_Chess960"]          << Option(false);
->>>>>>> 480682b6
 }
 
 
