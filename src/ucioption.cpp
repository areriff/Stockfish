/*
  Stockfish, a UCI chess playing engine derived from Glaurung 2.1
  Copyright (C) 2004-2008 Tord Romstad (Glaurung author)
  Copyright (C) 2008-2014 Marco Costalba, Joona Kiiski, Tord Romstad

  Stockfish is free software: you can redistribute it and/or modify
  it under the terms of the GNU General Public License as published by
  the Free Software Foundation, either version 3 of the License, or
  (at your option) any later version.

  Stockfish is distributed in the hope that it will be useful,
  but WITHOUT ANY WARRANTY; without even the implied warranty of
  MERCHANTABILITY or FITNESS FOR A PARTICULAR PURPOSE.  See the
  GNU General Public License for more details.

  You should have received a copy of the GNU General Public License
  along with this program.  If not, see <http://www.gnu.org/licenses/>.
*/

#include <algorithm>
#include <cassert>
#include <cstdlib>
#include <sstream>

#include "evaluate.h"
#include "misc.h"
#include "thread.h"
#include "tt.h"
#include "ucioption.h"
#include "tbprobe.h"

using std::string;

UCI::OptionsMap Options; // Global object

namespace UCI {

/// 'On change' actions, triggered by an option's value change
void on_logger(const Option& o) { start_logger(o); }
void on_eval(const Option&) { Eval::init(); }
void on_threads(const Option&) { Threads.read_uci_options(); }
void on_hash_size(const Option& o) { TT.resize(o); }
void on_clear_hash(const Option&) { TT.clear(); }
void on_tb_path(const Option& o) { Tablebases::init(o); }


/// Our case insensitive less() function as required by UCI protocol
bool ci_less(char c1, char c2) { return tolower(c1) < tolower(c2); }

bool CaseInsensitiveLess::operator() (const string& s1, const string& s2) const {
  return std::lexicographical_compare(s1.begin(), s1.end(), s2.begin(), s2.end(), ci_less);
}


/// init() initializes the UCI options to their hard-coded default values

void init(OptionsMap& o) {

  o["Write Debug Log"]          << Option(false, on_logger);
  o["Write Search Log"]         << Option(false);
  o["Search Log Filename"]      << Option("SearchLog.txt");
  o["Contempt Factor"]          << Option(0, -50,  50);
  o["Min Split Depth"]          << Option(0, 0, 12, on_threads);
  o["Threads"]                  << Option(1, 1, MAX_THREADS, on_threads);
  o["Hash"]                     << Option(32, 1, 16384, on_hash_size);
  o["Clear Hash"]               << Option(on_clear_hash);
  o["Ponder"]                   << Option(true);
  o["MultiPV"]                  << Option(1, 1, 500);
  o["Skill Level"]              << Option(20, 0, 20);
  o["Emergency Move Horizon"]   << Option(40, 0, 50);
  o["Emergency Base Time"]      << Option(60, 0, 30000);
  o["Emergency Move Time"]      << Option(30, 0, 5000);
  o["Minimum Thinking Time"]    << Option(20, 0, 5000);
  o["Slow Mover"]               << Option(80, 10, 1000);
  o["UCI_Chess960"]             << Option(false);
<<<<<<< HEAD
  o["SyzygyPath"]               << Option("", on_tb_path);
=======
  o["SyzygyPath"]               << Option("<empty>", on_tb_path);
>>>>>>> 9dab4ca5
  o["SyzygyProbeDepth"]         << Option(1, 1, 100);
  o["Syzygy50MoveRule"]         << Option(true);
  o["SyzygyProbeLimit"]         << Option(6, 0, 6);
}


/// operator<<() is used to print all the options default values in chronological
/// insertion order (the idx field) and in the format defined by the UCI protocol.

std::ostream& operator<<(std::ostream& os, const OptionsMap& om) {

  for (size_t idx = 0; idx < om.size(); ++idx)
      for (OptionsMap::const_iterator it = om.begin(); it != om.end(); ++it)
          if (it->second.idx == idx)
          {
              const Option& o = it->second;
              os << "\noption name " << it->first << " type " << o.type;

              if (o.type != "button")
                  os << " default " << o.defaultValue;

              if (o.type == "spin")
                  os << " min " << o.min << " max " << o.max;

              break;
          }
  return os;
}


/// Option class constructors and conversion operators

Option::Option(const char* v, OnChange f) : type("string"), min(0), max(0), on_change(f)
{ defaultValue = currentValue = v; }

Option::Option(bool v, OnChange f) : type("check"), min(0), max(0), on_change(f)
{ defaultValue = currentValue = (v ? "true" : "false"); }

Option::Option(OnChange f) : type("button"), min(0), max(0), on_change(f)
{}

Option::Option(int v, int minv, int maxv, OnChange f) : type("spin"), min(minv), max(maxv), on_change(f)
{ std::ostringstream ss; ss << v; defaultValue = currentValue = ss.str(); }


Option::operator int() const {
  assert(type == "check" || type == "spin");
  return (type == "spin" ? atoi(currentValue.c_str()) : currentValue == "true");
}

Option::operator std::string() const {
  assert(type == "string");
  return currentValue;
}


/// operator<<() inits options and assigns idx in the correct printing order

void Option::operator<<(const Option& o) {

  static size_t insert_order = 0;

  *this = o;
  idx = insert_order++;
}


/// operator=() updates currentValue and triggers on_change() action. It's up to
/// the GUI to check for option's limits, but we could receive the new value from
/// the user by console window, so let's check the bounds anyway.

Option& Option::operator=(const string& v) {

  assert(!type.empty());

  if (   (type != "button" && v.empty())
      || (type == "check" && v != "true" && v != "false")
      || (type == "spin" && (atoi(v.c_str()) < min || atoi(v.c_str()) > max)))
      return *this;

  if (type != "button")
      currentValue = v;

  if (on_change)
      on_change(*this);

  return *this;
}

} // namespace UCI<|MERGE_RESOLUTION|>--- conflicted
+++ resolved
@@ -73,11 +73,7 @@
   o["Minimum Thinking Time"]    << Option(20, 0, 5000);
   o["Slow Mover"]               << Option(80, 10, 1000);
   o["UCI_Chess960"]             << Option(false);
-<<<<<<< HEAD
-  o["SyzygyPath"]               << Option("", on_tb_path);
-=======
   o["SyzygyPath"]               << Option("<empty>", on_tb_path);
->>>>>>> 9dab4ca5
   o["SyzygyProbeDepth"]         << Option(1, 1, 100);
   o["Syzygy50MoveRule"]         << Option(true);
   o["SyzygyProbeLimit"]         << Option(6, 0, 6);
