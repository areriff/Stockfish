/*
  Stockfish, a UCI chess playing engine derived from Glaurung 2.1
  Copyright (C) 2004-2008 Tord Romstad (Glaurung author)
  Copyright (C) 2008-2015 Marco Costalba, Joona Kiiski, Tord Romstad

  Stockfish is free software: you can redistribute it and/or modify
  it under the terms of the GNU General Public License as published by
  the Free Software Foundation, either version 3 of the License, or
  (at your option) any later version.

  Stockfish is distributed in the hope that it will be useful,
  but WITHOUT ANY WARRANTY; without even the implied warranty of
  MERCHANTABILITY or FITNESS FOR A PARTICULAR PURPOSE.  See the
  GNU General Public License for more details.

  You should have received a copy of the GNU General Public License
  along with this program.  If not, see <http://www.gnu.org/licenses/>.
*/

#include <algorithm>
#include <cassert>
#include <sstream>

#include "misc.h"
#include "thread.h"
#include "tt.h"
<<<<<<< HEAD
#include "ucioption.h"
#include "tbprobe.h"
=======
#include "uci.h"
#include "syzygy/tbprobe.h"
>>>>>>> a4b98a05

using std::string;

UCI::OptionsMap Options; // Global object

namespace UCI {

/// 'On change' actions, triggered by an option's value change
void on_clear_hash(const Option&) { TT.clear(); }
void on_hash_size(const Option& o) { TT.resize(o); }
void on_logger(const Option& o) { start_logger(o); }
void on_threads(const Option&) { Threads.read_uci_options(); }
<<<<<<< HEAD
void on_hash_size(const Option& o) { TT.resize(o); }
void on_clear_hash(const Option&) { TT.clear(); }
=======
>>>>>>> a4b98a05
void on_tb_path(const Option& o) { Tablebases::init(o); }


/// Our case insensitive less() function as required by UCI protocol
bool CaseInsensitiveLess::operator() (const string& s1, const string& s2) const {

  return std::lexicographical_compare(s1.begin(), s1.end(), s2.begin(), s2.end(),
         [](char c1, char c2) { return tolower(c1) < tolower(c2); });
}


/// init() initializes the UCI options to their hard-coded default values

void init(OptionsMap& o) {

<<<<<<< HEAD
  o["Write Debug Log"]          << Option(false, on_logger);
  o["Write Search Log"]         << Option(false);
  o["Search Log Filename"]      << Option("SearchLog.txt");
  o["Contempt Factor"]          << Option(0, -50,  50);
  o["Min Split Depth"]          << Option(0, 0, 12, on_threads);
  o["Threads"]                  << Option(1, 1, MAX_THREADS, on_threads);
  o["Hash"]                     << Option(32, 1, 16384, on_hash_size);
  o["Clear Hash"]               << Option(on_clear_hash);
  o["Ponder"]                   << Option(true);
  o["MultiPV"]                  << Option(1, 1, 500);
  o["Skill Level"]              << Option(20, 0, 20);
  o["Emergency Move Horizon"]   << Option(40, 0, 50);
  o["Emergency Base Time"]      << Option(60, 0, 30000);
  o["Emergency Move Time"]      << Option(30, 0, 5000);
  o["Minimum Thinking Time"]    << Option(20, 0, 5000);
  o["Slow Mover"]               << Option(80, 10, 1000);
  o["UCI_Chess960"]             << Option(false);
  o["SyzygyPath"]               << Option("<empty>", on_tb_path);
  o["SyzygyProbeDepth"]         << Option(1, 1, 100);
  o["Syzygy50MoveRule"]         << Option(true);
  o["SyzygyProbeLimit"]         << Option(6, 0, 6);
=======
  const int MaxHashMB = Is64Bit ? 1024 * 1024 : 2048;

  o["Write Debug Log"]       << Option(false, on_logger);
  o["Contempt"]              << Option(0, -100, 100);
  o["Min Split Depth"]       << Option(0, 0, 12, on_threads);
  o["Threads"]               << Option(1, 1, MAX_THREADS, on_threads);
  o["Hash"]                  << Option(16, 1, MaxHashMB, on_hash_size);
  o["Clear Hash"]            << Option(on_clear_hash);
  o["Ponder"]                << Option(true);
  o["MultiPV"]               << Option(1, 1, 500);
  o["Skill Level"]           << Option(20, 0, 20);
  o["Move Overhead"]         << Option(30, 0, 5000);
  o["Minimum Thinking Time"] << Option(20, 0, 5000);
  o["Slow Mover"]            << Option(80, 10, 1000);
  o["UCI_Chess960"]          << Option(false);
  o["SyzygyPath"]            << Option("<empty>", on_tb_path);
  o["SyzygyProbeDepth"]      << Option(1, 1, 100);
  o["Syzygy50MoveRule"]      << Option(true);
  o["SyzygyProbeLimit"]      << Option(6, 0, 6);
>>>>>>> a4b98a05
}


/// operator<<() is used to print all the options default values in chronological
/// insertion order (the idx field) and in the format defined by the UCI protocol.

std::ostream& operator<<(std::ostream& os, const OptionsMap& om) {

  for (size_t idx = 0; idx < om.size(); ++idx)
      for (const auto& it : om)
          if (it.second.idx == idx)
          {
              const Option& o = it.second;
              os << "\noption name " << it.first << " type " << o.type;

              if (o.type != "button")
                  os << " default " << o.defaultValue;

              if (o.type == "spin")
                  os << " min " << o.min << " max " << o.max;

              break;
          }

  return os;
}


/// Option class constructors and conversion operators

Option::Option(const char* v, OnChange f) : type("string"), min(0), max(0), on_change(f)
{ defaultValue = currentValue = v; }

Option::Option(bool v, OnChange f) : type("check"), min(0), max(0), on_change(f)
{ defaultValue = currentValue = (v ? "true" : "false"); }

Option::Option(OnChange f) : type("button"), min(0), max(0), on_change(f)
{}

Option::Option(int v, int minv, int maxv, OnChange f) : type("spin"), min(minv), max(maxv), on_change(f)
{ defaultValue = currentValue = std::to_string(v); }

Option::operator int() const {
  assert(type == "check" || type == "spin");
  return (type == "spin" ? stoi(currentValue) : currentValue == "true");
}

Option::operator std::string() const {
  assert(type == "string");
  return currentValue;
}


/// operator<<() inits options and assigns idx in the correct printing order

void Option::operator<<(const Option& o) {

  static size_t insert_order = 0;

  *this = o;
  idx = insert_order++;
}


/// operator=() updates currentValue and triggers on_change() action. It's up to
/// the GUI to check for option's limits, but we could receive the new value from
/// the user by console window, so let's check the bounds anyway.

Option& Option::operator=(const string& v) {

  assert(!type.empty());

  if (   (type != "button" && v.empty())
      || (type == "check" && v != "true" && v != "false")
      || (type == "spin" && (stoi(v) < min || stoi(v) > max)))
      return *this;

  if (type != "button")
      currentValue = v;

  if (on_change)
      on_change(*this);

  return *this;
}

} // namespace UCI<|MERGE_RESOLUTION|>--- conflicted
+++ resolved
@@ -24,13 +24,8 @@
 #include "misc.h"
 #include "thread.h"
 #include "tt.h"
-<<<<<<< HEAD
-#include "ucioption.h"
-#include "tbprobe.h"
-=======
 #include "uci.h"
 #include "syzygy/tbprobe.h"
->>>>>>> a4b98a05
 
 using std::string;
 
@@ -43,11 +38,6 @@
 void on_hash_size(const Option& o) { TT.resize(o); }
 void on_logger(const Option& o) { start_logger(o); }
 void on_threads(const Option&) { Threads.read_uci_options(); }
-<<<<<<< HEAD
-void on_hash_size(const Option& o) { TT.resize(o); }
-void on_clear_hash(const Option&) { TT.clear(); }
-=======
->>>>>>> a4b98a05
 void on_tb_path(const Option& o) { Tablebases::init(o); }
 
 
@@ -63,29 +53,6 @@
 
 void init(OptionsMap& o) {
 
-<<<<<<< HEAD
-  o["Write Debug Log"]          << Option(false, on_logger);
-  o["Write Search Log"]         << Option(false);
-  o["Search Log Filename"]      << Option("SearchLog.txt");
-  o["Contempt Factor"]          << Option(0, -50,  50);
-  o["Min Split Depth"]          << Option(0, 0, 12, on_threads);
-  o["Threads"]                  << Option(1, 1, MAX_THREADS, on_threads);
-  o["Hash"]                     << Option(32, 1, 16384, on_hash_size);
-  o["Clear Hash"]               << Option(on_clear_hash);
-  o["Ponder"]                   << Option(true);
-  o["MultiPV"]                  << Option(1, 1, 500);
-  o["Skill Level"]              << Option(20, 0, 20);
-  o["Emergency Move Horizon"]   << Option(40, 0, 50);
-  o["Emergency Base Time"]      << Option(60, 0, 30000);
-  o["Emergency Move Time"]      << Option(30, 0, 5000);
-  o["Minimum Thinking Time"]    << Option(20, 0, 5000);
-  o["Slow Mover"]               << Option(80, 10, 1000);
-  o["UCI_Chess960"]             << Option(false);
-  o["SyzygyPath"]               << Option("<empty>", on_tb_path);
-  o["SyzygyProbeDepth"]         << Option(1, 1, 100);
-  o["Syzygy50MoveRule"]         << Option(true);
-  o["SyzygyProbeLimit"]         << Option(6, 0, 6);
-=======
   const int MaxHashMB = Is64Bit ? 1024 * 1024 : 2048;
 
   o["Write Debug Log"]       << Option(false, on_logger);
@@ -105,7 +72,6 @@
   o["SyzygyProbeDepth"]      << Option(1, 1, 100);
   o["Syzygy50MoveRule"]      << Option(true);
   o["SyzygyProbeLimit"]      << Option(6, 0, 6);
->>>>>>> a4b98a05
 }
 
 
