--- conflicted
+++ resolved
@@ -74,7 +74,6 @@
 
   Thread();
   virtual void idle_loop();
-<<<<<<< HEAD
   void help_slaves(int ply);
   template <bool> bool find_split_point();
   static void init_search_threads();
@@ -86,13 +85,11 @@
   void clear_splitpoint(int ply);
   static void abort_slaves(StateInfo* sp, int ply);
   static void clear_slave(StateInfo* sp, int idx);
-=======
   bool cutoff_occurred() const;
   bool available_to(const Thread* master) const;
 
   void split(Position& pos, const Search::Stack* ss, Value alpha, Value beta, Value* bestValue, Move* bestMove,
              Depth depth, int moveCount, MovePicker* movePicker, int nodeType, bool cutNode);
->>>>>>> 480682b6
 
   Material::Table materialTable;
   Endgames endgames;
