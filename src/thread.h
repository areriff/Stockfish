--- conflicted
+++ resolved
@@ -52,12 +52,8 @@
   SplitPoint* parent;
 
   // Shared data
-<<<<<<< HEAD
   std::mutex mutex;
-=======
-  Mutex mutex;
   Position* activePositions[MAX_THREADS];
->>>>>>> ed0fb0b0
   volatile uint64_t slavesMask;
   volatile int64_t nodes;
   volatile Value alpha;
