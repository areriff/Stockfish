--- conflicted
+++ resolved
@@ -25,14 +25,8 @@
 #include <string>
 
 #include "bitboard.h"
-#include "bitcount.h"
 #include "types.h"
 
-<<<<<<< HEAD
-/// The checkInfo struct is initialized at c'tor time and keeps info used
-/// to detect if a move gives check.
-=======
->>>>>>> a4b98a05
 class Position;
 struct Thread;
 
@@ -109,7 +103,6 @@
   bool empty(Square s) const;
   template<PieceType Pt> int count(Color c) const;
   template<PieceType Pt> const Square* list(Color c) const;
-  int total_piece_count() const;
 
   // Castling
   int can_castle(Color c) const;
@@ -171,11 +164,8 @@
   void set_nodes_searched(uint64_t n);
   bool is_draw() const;
   int rule50_count() const;
-<<<<<<< HEAD
-=======
   Score psq_score() const;
   Value non_pawn_material(Color c) const;
->>>>>>> a4b98a05
 
   // Position consistency check, for debugging
   bool pos_is_ok(int* failedStep = nullptr) const;
@@ -354,15 +344,6 @@
 inline int Position::rule50_count() const {
   return st->rule50;
 }
-<<<<<<< HEAD
-
-inline int Position::total_piece_count() const {
-  return HasPopCnt ? popcount<Full>(pieces()) : pieceCount[WHITE][ALL_PIECES];
-}
-
-inline bool Position::opposite_bishops() const {
-=======
->>>>>>> a4b98a05
 
 inline uint64_t Position::nodes_searched() const {
   return nodes;
@@ -415,12 +396,7 @@
   byColorBB[c] |= s;
   index[s] = pieceCount[c][pt]++;
   pieceList[c][pt][index[s]] = s;
-<<<<<<< HEAD
-  if (!HasPopCnt)
-      pieceCount[WHITE][ALL_PIECES]++;
-=======
   pieceCount[c][ALL_PIECES]++;
->>>>>>> a4b98a05
 }
 
 inline void Position::remove_piece(Color c, PieceType pt, Square s) {
@@ -437,10 +413,6 @@
   index[lastSquare] = index[s];
   pieceList[c][pt][index[lastSquare]] = lastSquare;
   pieceList[c][pt][pieceCount[c][pt]] = SQ_NONE;
-<<<<<<< HEAD
-  if (!HasPopCnt)
-      pieceCount[WHITE][ALL_PIECES]--;
-=======
   pieceCount[c][ALL_PIECES]--;
 }
 
@@ -456,7 +428,6 @@
   board[to] = make_piece(c, pt);
   index[to] = index[from];
   pieceList[c][pt][index[to]] = to;
->>>>>>> a4b98a05
 }
 
 #endif // #ifndef POSITION_H_INCLUDED